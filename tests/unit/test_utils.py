""" tests for the utilities in utils
"""
import os
<<<<<<< HEAD
=======

from typing import List
from typing import Optional

>>>>>>> 7f946e9b
import pytest
import stat

from types import SimpleNamespace
from typing import List

import ansible_navigator.utils as utils


@pytest.mark.parametrize(
    "value, anticpated_result",
    [
        ([1, 2, 3], [1, 2, 3]),
        ([1, 2, [3]], [1, 2, 3]),
        ([1, [2], [3, 4], 5, True, {6: False}], [1, 2, 3, 4, 5, True, {6: False}]),
    ],
    ids=[
        "simple",
        "list with one list",
        "list detailed",
    ],
)
def test_flatten_list(value: List, anticpated_result: List) -> None:
    """test for flatten list"""
    actual_result = utils.flatten_list(value)
    assert list(actual_result) == anticpated_result


<<<<<<< HEAD
def test_get_conf_path_allowed_extension_failed(monkeypatch) -> None:
    """test get_conf_path"""

    def check_path_exists(arg):
        if arg in [
            "/etc/ansible-navigator/ansible-navigator.yaml",
            "/etc/ansible-navigator/ansible-navigator.yml",
            "/etc/ansible-navigator/ansible-navigator.json",
        ]:
            return True
        else:
            return False

    monkeypatch.setattr(os.path, "exists", check_path_exists)

    error_msg = (
        "only one file among 'ansible-navigator.json, ansible-navigator.yaml,"
        " ansible-navigator.yml' should be present under directory"
        " '/etc/ansible-navigator' instead multiple config files found"
        " '/etc/ansible-navigator/ansible-navigator.json,"
        " /etc/ansible-navigator/ansible-navigator.yaml,"
        " /etc/ansible-navigator/ansible-navigator.yml'"
    )
    with pytest.raises(SystemExit) as exc:
        assert utils.get_conf_path("ansible-navigator", allowed_extensions=["json", "yaml", "yml"])
        assert str(exc) == error_msg


def test_get_conf_path_allowed_extension_passed(monkeypatch) -> None:
    """test get_conf_path"""

    expected_config_file_path = os.path.expanduser(
        "~/.config/ansible-navigator/ansible-navigator.yaml"
    )

    def check_path_exists(arg):
        if arg == expected_config_file_path:
            return True
        else:
            return False

    def get_dir_permission(arg):
        if arg == os.path.dirname(expected_config_file_path):
            return SimpleNamespace(**{"st_mode": stat.S_IROTH})

    monkeypatch.setattr(os.path, "exists", check_path_exists)
    monkeypatch.setattr(os, "stat", get_dir_permission)

    received_config_file_path, msgs = utils.get_conf_path(
        "ansible-navigator", allowed_extensions=["json", "yaml", "yml"]
    )

    assert received_config_file_path == expected_config_file_path
    log_msg = "Skipping .ansible-navigator because required file ansible-navigator does not exist"
    assert log_msg in msgs
=======
@pytest.mark.parametrize(
    "set_env, file_path, anticpated_result",
    [
        (True, os.path.abspath(__file__), os.path.abspath(__file__)),
        (True, "", None),
        (False, None, None),
    ],
    ids=[
        "set and valid",
        "set and invalid",
        "not set",
    ],
)
def test_env_var_is_file_path(
    monkeypatch, set_env: bool, file_path: str, anticpated_result: Optional[str]
) -> None:
    """test env var is a file path"""
    envvar = "ANSIBLE_NAVIGATOR_CONFIG"
    if set_env:
        monkeypatch.setenv(envvar, file_path)
    result = utils.env_var_is_file_path(envvar, "config")
    assert result[0] == anticpated_result
>>>>>>> 7f946e9b
<|MERGE_RESOLUTION|>--- conflicted
+++ resolved
@@ -1,18 +1,12 @@
 """ tests for the utilities in utils
 """
 import os
-<<<<<<< HEAD
-=======
+import pytest
+import stat
 
 from typing import List
 from typing import Optional
-
->>>>>>> 7f946e9b
-import pytest
-import stat
-
 from types import SimpleNamespace
-from typing import List
 
 import ansible_navigator.utils as utils
 
@@ -36,7 +30,6 @@
     assert list(actual_result) == anticpated_result
 
 
-<<<<<<< HEAD
 def test_get_conf_path_allowed_extension_failed(monkeypatch) -> None:
     """test get_conf_path"""
 
@@ -90,9 +83,10 @@
     )
 
     assert received_config_file_path == expected_config_file_path
-    log_msg = "Skipping .ansible-navigator because required file ansible-navigator does not exist"
+    log_msg = "Skipping .ansible-navigator/ansible-navigator.json because it does not exist"
     assert log_msg in msgs
-=======
+
+
 @pytest.mark.parametrize(
     "set_env, file_path, anticpated_result",
     [
@@ -114,5 +108,4 @@
     if set_env:
         monkeypatch.setenv(envvar, file_path)
     result = utils.env_var_is_file_path(envvar, "config")
-    assert result[0] == anticpated_result
->>>>>>> 7f946e9b
+    assert result[0] == anticpated_result