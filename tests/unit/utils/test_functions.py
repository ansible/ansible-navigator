"""Test the functions exposed in the :mod:`~ansible_navigator.utils.functions` subpackage."""

from __future__ import annotations

import os
import re

from pathlib import Path
from typing import Any
from typing import NamedTuple

import pytest

from ansible_navigator.data.catalog_collections import get_doc_withast
from ansible_navigator.utils.functions import environment_variable_is_file_path
from ansible_navigator.utils.functions import expand_path
from ansible_navigator.utils.functions import find_settings_file
from ansible_navigator.utils.functions import flatten_list
from ansible_navigator.utils.functions import human_time
from ansible_navigator.utils.functions import now_iso
from ansible_navigator.utils.functions import oxfordcomma
from ansible_navigator.utils.functions import path_is_relative_to
from ansible_navigator.utils.functions import round_half_up
from ansible_navigator.utils.functions import unescape_moustaches


EXTENSIONS = [".yml", ".yaml", ".json"]


def test_find_many_settings_home(monkeypatch: pytest.MonkeyPatch) -> None:
    """Test more than one in home.

    :param monkeypatch: The monkeypatch fixture
    """
    paths = [
        os.path.join(os.path.expanduser("~"), ".ansible-navigator" + ext) for ext in EXTENSIONS
    ]

    def check_path_exists(arg: Any) -> bool:
        return str(arg) in paths

    monkeypatch.setattr(Path, "exists", check_path_exists)
    _messages, exit_messages, _found = find_settings_file()
    expected = f"Only one file among {oxfordcomma(paths, 'and')}"
    assert any(expected in exit_msg.message for exit_msg in exit_messages)


def test_find_many_settings_cwd(monkeypatch: pytest.MonkeyPatch) -> None:
    """Test more than one in CWD.

    :param monkeypatch: The monkeypatch fixture
    """
    paths = [os.path.join(Path.cwd(), "ansible-navigator" + ext) for ext in EXTENSIONS]

    def check_path_exists(arg: Any) -> bool:
        return str(arg) in paths

    monkeypatch.setattr(Path, "exists", check_path_exists)
    _messages, exit_messages, _found = find_settings_file()
    expected = f"Only one file among {oxfordcomma(paths, 'and')}"
    assert any(expected in exit_msg.message for exit_msg in exit_messages)


def test_find_many_settings_precedence(monkeypatch: pytest.MonkeyPatch) -> None:
    """Test more than one in CWD.

    :param monkeypatch: The monkeypatch fixture
    """
<<<<<<< HEAD
    expected = os.path.join(Path.cwd(), "ansible-navigator.yml")
    paths = [expected, os.path.join(os.path.expanduser("~"), ".ansible-navigator.json")]
=======
    expected = Path.cwd() / "ansible-navigator.yml"
    paths = [expected, Path.home() / ".ansible-navigator.json"]
>>>>>>> a968138e

    def check_path_exists(arg: Any) -> bool:
        return arg in paths

    monkeypatch.setattr(Path, "exists", check_path_exists)
    _messages, _exit_messages, found = find_settings_file()
    assert expected == found


@pytest.mark.parametrize(
    ("set_env", "file_path", "anticipated_result"),
    (
        (True, str(expand_path(__file__)), str(expand_path(__file__))),
        (True, "", None),
        (False, None, None),
    ),
    ids=[
        "set-and-valid",
        "set-and-invalid",
        "not-set",
    ],
)
def test_env_var_is_file_path(
    monkeypatch: pytest.MonkeyPatch,
    set_env: bool,
    file_path: str,
    anticipated_result: str | None,
) -> None:
    """Test environment variable is a file path.

    :param monkeypatch: The monkeypatch fixture
    :param set_env: To set or not to set the env var
    :param file_path: File path to set env var to
    :param anticipated_result: Expected outcome for assertion
    """
    env_var = "ANSIBLE_NAVIGATOR_CONFIG"
    if set_env:
        monkeypatch.setenv(env_var, file_path)
    _messages, _exit_messages, result = environment_variable_is_file_path(
        env_var,
        "config",
    )
    assert result == anticipated_result


@pytest.mark.parametrize(
    ("value", "anticipated_result"),
    (
        ([1, 2, 3], [1, 2, 3]),
        ([1, 2, [3]], [1, 2, 3]),
        ([1, [2], [3, 4], 5, True, {6: False}], [1, 2, 3, 4, 5, True, {6: False}]),
    ),
    ids=[
        "simple",
        "list-with-one-list",
        "list-detailed",
    ],
)
def test_flatten_list(value: list[str], anticipated_result: list[str]) -> None:
    """Test for flatten list.

    :param value: List to be flattened
    :param anticipated_result: Expected outcome for assertion
    """
    actual_result = flatten_list(value)
    assert list(actual_result) == anticipated_result


class HumanTimeTestData(NamedTuple):
    """Data for human time test."""

    value: int | float
    expected: str


human_time_test_data = [
    pytest.param(HumanTimeTestData(value=1, expected="1s"), id="s"),
    pytest.param(HumanTimeTestData(value=60 + 1, expected="1m1s"), id="ms"),
    pytest.param(HumanTimeTestData(value=3600 + 60 + 1, expected="1h1m1s"), id="hms"),
    pytest.param(
        HumanTimeTestData(
            value=86400 + 3600 + 60 + 1,
            expected="1d1h1m1s",
        ),
        id="d-hms",
    ),
]


@pytest.mark.parametrize("data", human_time_test_data)
def test_human_time_integer(data: HumanTimeTestData) -> None:
    """Test for the functions.human_time function (integer passed).

    Ensure the integer passed is correctly transformed into a human readable time string.

    :param data: Time data in human-readable format
    """
    result = human_time(data.value)
    assert result == data.expected


@pytest.mark.parametrize("data", human_time_test_data)
def test_human_time_negative_integer(data: HumanTimeTestData) -> None:
    """Test for the functions.human_time function (negative integer passed).

    Ensure the negative integer passed is correctly transformed into a human readable time string.

    :param data: Time data in human-readable format
    """
    result = human_time(-data.value)
    assert result == f"-{data.expected}"


@pytest.mark.parametrize("data", human_time_test_data)
def test_human_time_float(data: HumanTimeTestData) -> None:
    """Test for the functions.human_time function (float passed).

    Ensure the float passed is correctly transformed into a human readable time string.

    :param data: Time data in human-readable format
    """
    result = human_time(float(data.value))
    assert result == data.expected


@pytest.mark.parametrize("data", human_time_test_data)
def test_human_time_negative_float(data: HumanTimeTestData) -> None:
    """Test for the functions.human_time function (negative float passed).

    Ensure the negative float passed is correctly transformed into a human readable time string.

    :param data: Time data in human-readable format
    """
    result = human_time(-float(data.value))
    assert result == f"-{data.expected}"


class RoundHalfUpTestData(NamedTuple):
    """Data for round half up tests."""

    id_: str
    value: int | float
    expected: int


round_half_up_test_data = [
    RoundHalfUpTestData(id_="integer", value=1, expected=1),
    RoundHalfUpTestData(id_="negative-integer", value=-1, expected=-1),
    RoundHalfUpTestData(id_="down-float", value=1.49999999, expected=1),
    RoundHalfUpTestData(id_="up-float", value=1.50000001, expected=2),
    RoundHalfUpTestData(id_="negative-down-float", value=-1.49999999, expected=-1),
    RoundHalfUpTestData(id_="negative-up-float", value=-1.50000001, expected=-2),
    RoundHalfUpTestData(id_="half_even", value=2.5, expected=3),
    RoundHalfUpTestData(id_="half_even", value=3.5, expected=4),
]


@pytest.mark.parametrize("data", round_half_up_test_data, ids=lambda data: data.id_)
def test_round_half_up(data: RoundHalfUpTestData) -> None:
    """Test for the functions.round_half_up function.

    Ensure the number passed is consistently rounded to the nearest
    integer with ties going away from zero.

    :param data: Test object
    """
    result = round_half_up(data.value)
    assert result == data.expected


def test_path_is_relative_to() -> None:
    """Ensure path_is_relative_to returns accurate results."""
    directory = Path("/tmp/test")
    file_in_directory = Path("/tmp/test/file.txt")
    assert path_is_relative_to(child=file_in_directory, parent=directory)
    assert not path_is_relative_to(child=directory, parent=file_in_directory)


iso8601 = re.compile(
    r"""
    ^
    (?P<year>-?(?:[1-9][0-9]*)?[0-9]{4})-
    (?P<month>1[0-2]|0[1-9])-
    (?P<day>3[01]|0[1-9]|[12][0-9])
    T
    (?P<hour>2[0-3]|[01][0-9]):
    (?P<minute>[0-5][0-9]):
    (?P<second>[0-5][0-9])
    (?P<ms>\.[0-9]+)?
    (?P<timezone>Z|[+-](?:2[0-3]|[01][0-9]):[0-5][0-9])?
    $""",
    re.VERBOSE,
)


@pytest.mark.parametrize(
    "time_zone",
    (
        pytest.param("local", id="0"),
        pytest.param("America/Los_Angeles", id="1"),
        pytest.param("UTC", id="2"),
        pytest.param("bogus", id="3"),
    ),
)
def test_now_iso(caplog: pytest.LogCaptureFixture, time_zone: str) -> None:
    """Test the using local as a time zone.

    :param caplog: The log capture fixture
    :param time_zone: The timezone
    """
    time_string = now_iso(time_zone=time_zone)
    re_matched = iso8601.match(time_string)
    assert re_matched is not None
    matched = re_matched.groupdict()
    assert len(matched["year"]) == 4
    assert len(matched["month"]) == 2
    assert len(matched["day"]) == 2
    assert len(matched["hour"]) == 2
    assert len(matched["minute"]) == 2
    assert len(matched["second"]) == 2
    assert matched.get("ms", ".").startswith(".")
    assert len(matched["timezone"]) == 6
    if time_zone == "America/Los_Angeles":
        assert matched["timezone"] in ("-08:00", "-07:00")
    if time_zone == "UTC":
        assert matched["timezone"] == "+00:00"
    if time_zone == "bogus":
        assert matched["timezone"] == "+00:00"
        assert "The time zone 'bogus' could not be found. Using UTC." in caplog.text


@pytest.mark.parametrize(
    ("data", "output"),
    (
        pytest.param({}, {}, id="0"),
        pytest.param(None, None, id="1"),
        pytest.param([], [], id="2"),
        pytest.param("foo", "foo", id="3"),
    ),
)
def test_unescape_moustaches(data: Any, output: Any) -> None:
    """Tests unescape_moustaches.

    :param data: The input data.
    :param output: The expected output.
    """
    result = unescape_moustaches(data)
    assert result == output


def test_get_doc_withast() -> None:
    """Test for the get_doc_withast function.

    This test ensures that the get_doc_withast function correctly extracts the documentation,
    examples, returndocs, and metadata from the module content.
    """
    module_content = """
DOCUMENTATION = "This is a test documentation."
EXAMPLES = "Example usage here."
RETURN = "This function returns a value."
METADATA = "Author: John Doe"
"""

    doc, examples, returndocs, metadata = get_doc_withast(module_content)
    assert doc == "This is a test documentation."
    assert examples == "Example usage here."
    assert returndocs == "This function returns a value."
    assert metadata == "Author: John Doe"<|MERGE_RESOLUTION|>--- conflicted
+++ resolved
@@ -4,25 +4,16 @@
 
 import os
 import re
-
 from pathlib import Path
-from typing import Any
-from typing import NamedTuple
+from typing import Any, NamedTuple
 
 import pytest
 
 from ansible_navigator.data.catalog_collections import get_doc_withast
-from ansible_navigator.utils.functions import environment_variable_is_file_path
-from ansible_navigator.utils.functions import expand_path
-from ansible_navigator.utils.functions import find_settings_file
-from ansible_navigator.utils.functions import flatten_list
-from ansible_navigator.utils.functions import human_time
-from ansible_navigator.utils.functions import now_iso
-from ansible_navigator.utils.functions import oxfordcomma
-from ansible_navigator.utils.functions import path_is_relative_to
-from ansible_navigator.utils.functions import round_half_up
-from ansible_navigator.utils.functions import unescape_moustaches
-
+from ansible_navigator.utils.functions import (
+    environment_variable_is_file_path, expand_path, find_settings_file,
+    flatten_list, human_time, now_iso, oxfordcomma, path_is_relative_to,
+    round_half_up, unescape_moustaches)
 
 EXTENSIONS = [".yml", ".yaml", ".json"]
 
@@ -66,13 +57,8 @@
 
     :param monkeypatch: The monkeypatch fixture
     """
-<<<<<<< HEAD
-    expected = os.path.join(Path.cwd(), "ansible-navigator.yml")
-    paths = [expected, os.path.join(os.path.expanduser("~"), ".ansible-navigator.json")]
-=======
     expected = Path.cwd() / "ansible-navigator.yml"
     paths = [expected, Path.home() / ".ansible-navigator.json"]
->>>>>>> a968138e
 
     def check_path_exists(arg: Any) -> bool:
         return arg in paths
