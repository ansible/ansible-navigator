--- conflicted
+++ resolved
@@ -89,21 +89,11 @@
         sys.executable,
         "-W",
         "error",
-<<<<<<< HEAD
-=======
-        # NOTE: This exclusion is only necessary because ansible-runner still uses `pipes`
-        # NOTE: but this project already aims to target Python 3.11 as well.
-        # TODO: Remove this exclusion once the runner issue is addressed.
-        # https://github.com/ansible/ansible-runner/issues/1101
-        "-W",
-        "ignore: 'pipes' is deprecated and slated for removal in Python 3.13:DeprecationWarning:"
-        "ansible_runner.utils",
         # NOTE: This exclusion is only necessary because ansible-runner still uses `pkg_resources`
         # NOTE: could not figure out how to ignore this warning only for ansible-runner
         # https://github.com/ansible/ansible-runner/issues/1223
         "-W",
         "ignore: pkg_resources is deprecated as an API:DeprecationWarning",
->>>>>>> 2caa4a12
         "-c",
         f"import {import_path!s}",
     )
