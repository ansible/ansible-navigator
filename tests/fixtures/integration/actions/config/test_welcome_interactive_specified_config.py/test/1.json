{
    "name": "test[1-:config-enter config from welcome screen (no ee)]",
    "index": 1,
    "comment": "enter config from welcome screen (no ee)",
    "additional_information": {
        "look_fors": [
            "YAML_FILENAME_EXTENSIONS",
            "['.yml', '.yaml', '.json']"
        ],
        "look_nots": [
            "/home/runner"
        ],
        "compared_fixture": false
    },
    "output": [
        "    OPTION                                  DEFAULT SOURCE  VIA                             CURRENT VALUE",
        "  0│ACTION_WARNINGS                            True default default                         True",
        "  1│AGNOSTIC_BECOME_PROMPT                     True default default                         True",
        "  2│ALLOW_WORLD_READABLE_TMPFILES              True default default                         False",
        "  3│ANSIBLE_CONNECTION_PATH                    True default default                         None",
        "  4│ANSIBLE_COW_ACCEPTLIST                     True default default                         ['bud-frogs', 'bunny', 'cheese', 'daemon', 'default', 'dragon', 'elephant-in-snake', 'elephant', 'eyes', 'hellokitty', 'kitty', 'luke-koala', 'meow', 'milk', 'moofasa', 'moose', 'ren', 'sheep', 'small', 'ste",
        "  5│ANSIBLE_COW_PATH                           True default default                         None",
        "  6│ANSIBLE_COW_SELECTION                      True default default                         default",
        "  7│ANSIBLE_FORCE_COLOR                        True default default                         False",
        "  8│ANSIBLE_NOCOLOR                            True default default                         False",
        "  9│ANSIBLE_NOCOWS                             True default default                         False",
        " 10│ANSIBLE_PIPELINING                         True default default                         False",
        " 11│ANY_ERRORS_FATAL                           True default default                         False",
        " 12│BECOME_ALLOW_SAME_USER                     True default default                         False",
<<<<<<< HEAD
        " 13│BECOME_PLUGIN_PATH                         True default default                         ['/home/user/.ansible/plugins/become', '/usr/share/ansible/plugins/become']",
        " 14│CACHE_PLUGIN                              False env     ANSIBLE_CACHE_PLUGIN            jsonfile",
        " 15│CACHE_PLUGIN_CONNECTION                   False env     ANSIBLE_CACHE_PLUGIN_CONNECTION /tmp/ansible-navigator/artifacts/00000000-0000-0000-0000-000000000000/fact_cache",
=======
        " 13│BECOME_PLUGIN_PATH                         True default default                         ['/home/bthornto/.ansible/plugins/become', '/usr/share/ansible/plugins/become']",
        " 14│CACHE_PLUGIN                              False env     ANSIBLE_CACHE_PLUGIN            jsonfile",
        " 15│CACHE_PLUGIN_CONNECTION                   False env     ANSIBLE_CACHE_PLUGIN_CONNECTION /tmp/ansible-navigator/artifacts/96aa4848-e226-4a9d-b1ed-8fa86653dac1/fact_cache",
>>>>>>> c206e4a3
        " 16│CACHE_PLUGIN_PREFIX                        True default default                         ansible_facts",
        " 17│CACHE_PLUGIN_TIMEOUT                      False env     ANSIBLE_CACHE_PLUGIN_TIMEOUT    42",
        " 18│CALLABLE_ACCEPT_LIST                       True default default                         []",
        " 19│CALLBACKS_ENABLED                          True default default                         []",
        " 20│COLLECTIONS_ON_ANSIBLE_VERSION_MISMATCH    True default default                         warning",
<<<<<<< HEAD
        " 21│COLLECTIONS_PATHS                          True default default                         ['/home/user/.ansible/collections', '/usr/share/ansible/collections']",
=======
        " 21│COLLECTIONS_PATHS                          True default default                         ['/home/bthornto/.ansible/collections', '/usr/share/ansible/collections']",
>>>>>>> c206e4a3
        " 22│COLLECTIONS_SCAN_SYS_PATH                  True default default                         True",
        " 23│COLOR_CHANGED                              True default default                         yellow",
        " 24│COLOR_CONSOLE_PROMPT                       True default default                         white",
        " 25│COLOR_DEBUG                                True default default                         dark gray",
        " 26│COLOR_DEPRECATE                            True default default                         purple",
        " 27│COLOR_DIFF_ADD                             True default default                         green",
        " 28│COLOR_DIFF_LINES                           True default default                         cyan",
        " 29│COLOR_DIFF_REMOVE                          True default default                         red",
        " 30│COLOR_ERROR                                True default default                         red",
        " 31│COLOR_HIGHLIGHT                            True default default                         white",
        " 32│COLOR_OK                                   True default default                         green",
        " 33│COLOR_SKIP                                 True default default                         cyan",
        " 34│COLOR_UNREACHABLE                          True default default                         bright red",
        " 35│COLOR_VERBOSE                              True default default                         blue",
        " 36│COLOR_WARN                                 True default default                         bright purple",
        " 37│COMMAND_WARNINGS                           True default default                         False",
        " 38│CONDITIONAL_BARE_VARS                      True default default                         False",
        " 39│CONNECTION_FACTS_MODULES                   True default default                         {'asa': 'ansible.legacy.asa_facts', 'cisco.asa.asa': 'cisco.asa.asa_facts', 'eos': 'ansible.legacy.eos_facts', 'arista.eos.eos': 'arista.eos.eos_facts', 'frr': 'ansible.legacy.frr_facts', 'frr.frr.frr': 'frr",
        " 40│CONTROLLER_PYTHON_WARNING                  True default default                         True",
        " 41│COVERAGE_REMOTE_OUTPUT                     True default default                         None",
        " 42│COVERAGE_REMOTE_PATHS                      True default default                         *",
<<<<<<< HEAD
        " 43│DEFAULT_ACTION_PLUGIN_PATH                 True default default                         ['/home/user/.ansible/plugins/action', '/usr/share/ansible/plugins/action']",
=======
        " 43│DEFAULT_ACTION_PLUGIN_PATH                 True default default                         ['/home/bthornto/.ansible/plugins/action', '/usr/share/ansible/plugins/action']",
>>>>>>> c206e4a3
        " 44│DEFAULT_ALLOW_UNSAFE_LOOKUPS               True default default                         False",
        " 45│DEFAULT_ASK_PASS                           True default default                         False",
        " 46│DEFAULT_ASK_VAULT_PASS                     True default default                         False",
        " 47│DEFAULT_BECOME                             True default default                         False",
        " 48│DEFAULT_BECOME_ASK_PASS                    True default default                         False",
        " 49│DEFAULT_BECOME_EXE                         True default default                         None",
        " 50│DEFAULT_BECOME_FLAGS                       True default default",
        " 51│DEFAULT_BECOME_METHOD                      True default default                         sudo",
        " 52│DEFAULT_BECOME_USER                        True default default                         root",
<<<<<<< HEAD
        " 53│DEFAULT_CACHE_PLUGIN_PATH                  True default default                         ['/home/user/.ansible/plugins/cache', '/usr/share/ansible/plugins/cache']",
        " 54│DEFAULT_CALLBACK_PLUGIN_PATH              False env     ANSIBLE_CALLBACK_PLUGINS        ['/home/user/github/ansible-navigator/venv/lib64/python3.9/site-packages/ansible_runner/callbacks']",
        " 55│DEFAULT_CLICONF_PLUGIN_PATH                True default default                         ['/home/user/.ansible/plugins/cliconf', '/usr/share/ansible/plugins/cliconf']",
        " 56│DEFAULT_CONNECTION_PLUGIN_PATH             True default default                         ['/home/user/.ansible/plugins/connection', '/usr/share/ansible/plugins/connection']",
        " 57│DEFAULT_DEBUG                              True default default                         False",
        " 58│DEFAULT_EXECUTABLE                         True default default                         /bin/sh",
        " 59│DEFAULT_FACT_PATH                          True default default                         None",
        " 60│DEFAULT_FILTER_PLUGIN_PATH                 True default default                         ['/home/user/.ansible/plugins/filter', '/usr/share/ansible/plugins/filter']",
=======
        " 53│DEFAULT_CACHE_PLUGIN_PATH                  True default default                         ['/home/bthornto/.ansible/plugins/cache', '/usr/share/ansible/plugins/cache']",
        " 54│DEFAULT_CALLBACK_PLUGIN_PATH              False env     ANSIBLE_CALLBACK_PLUGINS        ['/home/bthornto/github/ansible-navigator/venv/lib64/python3.9/site-packages/ansible_runner/callbacks']",
        " 55│DEFAULT_CLICONF_PLUGIN_PATH                True default default                         ['/home/bthornto/.ansible/plugins/cliconf', '/usr/share/ansible/plugins/cliconf']",
        " 56│DEFAULT_CONNECTION_PLUGIN_PATH             True default default                         ['/home/bthornto/.ansible/plugins/connection', '/usr/share/ansible/plugins/connection']",
        " 57│DEFAULT_DEBUG                              True default default                         False",
        " 58│DEFAULT_EXECUTABLE                         True default default                         /bin/sh",
        " 59│DEFAULT_FACT_PATH                          True default default                         None",
        " 60│DEFAULT_FILTER_PLUGIN_PATH                 True default default                         ['/home/bthornto/.ansible/plugins/filter', '/usr/share/ansible/plugins/filter']",
>>>>>>> c206e4a3
        " 61│DEFAULT_FORCE_HANDLERS                     True default default                         False",
        " 62│DEFAULT_FORKS                              True default default                         5",
        " 63│DEFAULT_GATHERING                          True default default                         implicit",
        " 64│DEFAULT_GATHER_SUBSET                      True default default                         ['all']",
        " 65│DEFAULT_GATHER_TIMEOUT                     True default default                         10",
        " 66│DEFAULT_HANDLER_INCLUDES_STATIC            True default default                         False",
        " 67│DEFAULT_HASH_BEHAVIOUR                     True default default                         replace",
        " 68│DEFAULT_HOST_LIST                          True default default                         ['/etc/ansible/hosts']",
<<<<<<< HEAD
        " 69│DEFAULT_HTTPAPI_PLUGIN_PATH                True default default                         ['/home/user/.ansible/plugins/httpapi', '/usr/share/ansible/plugins/httpapi']",
        " 70│DEFAULT_INTERNAL_POLL_INTERVAL             True default default                         0.001",
        " 71│DEFAULT_INVENTORY_PLUGIN_PATH              True default default                         ['/home/user/.ansible/plugins/inventory', '/usr/share/ansible/plugins/inventory']",
=======
        " 69│DEFAULT_HTTPAPI_PLUGIN_PATH                True default default                         ['/home/bthornto/.ansible/plugins/httpapi', '/usr/share/ansible/plugins/httpapi']",
        " 70│DEFAULT_INTERNAL_POLL_INTERVAL             True default default                         0.001",
        " 71│DEFAULT_INVENTORY_PLUGIN_PATH              True default default                         ['/home/bthornto/.ansible/plugins/inventory', '/usr/share/ansible/plugins/inventory']",
>>>>>>> c206e4a3
        " 72│DEFAULT_JINJA2_EXTENSIONS                  True default default                         []",
        " 73│DEFAULT_JINJA2_NATIVE                      True default default                         False",
        " 74│DEFAULT_KEEP_REMOTE_FILES                  True default default                         False",
        " 75│DEFAULT_LIBVIRT_LXC_NOSECLABEL             True default default                         False",
        " 76│DEFAULT_LOAD_CALLBACK_PLUGINS              True default default                         False",
<<<<<<< HEAD
        " 77│DEFAULT_LOCAL_TMP                          True default default                         /home/user/.ansible/tmp/ansible-local-970116s3hjtzim",
        " 78│DEFAULT_LOG_FILTER                         True default default                         []",
        " 79│DEFAULT_LOG_PATH                           True default default                         None",
        " 80│DEFAULT_LOOKUP_PLUGIN_PATH                 True default default                         ['/home/user/.ansible/plugins/lookup', '/usr/share/ansible/plugins/lookup']",
=======
        " 77│DEFAULT_LOCAL_TMP                          True default default                         /home/bthornto/.ansible/tmp/ansible-local-937520rcrwtqd8",
        " 78│DEFAULT_LOG_FILTER                         True default default                         []",
        " 79│DEFAULT_LOG_PATH                           True default default                         None",
        " 80│DEFAULT_LOOKUP_PLUGIN_PATH                 True default default                         ['/home/bthornto/.ansible/plugins/lookup', '/usr/share/ansible/plugins/lookup']",
>>>>>>> c206e4a3
        " 81│DEFAULT_MANAGED_STR                        True default default                         Ansible managed",
        " 82│DEFAULT_MODULE_ARGS                        True default default",
        " 83│DEFAULT_MODULE_COMPRESSION                 True default default                         ZIP_DEFLATED",
        " 84│DEFAULT_MODULE_NAME                        True default default                         command",
<<<<<<< HEAD
        " 85│DEFAULT_MODULE_PATH                        True default default                         ['/home/user/.ansible/plugins/modules', '/usr/share/ansible/plugins/modules']",
        " 86│DEFAULT_MODULE_UTILS_PATH                  True default default                         ['/home/user/.ansible/plugins/module_utils', '/usr/share/ansible/plugins/module_utils']",
        " 87│DEFAULT_NETCONF_PLUGIN_PATH                True default default                         ['/home/user/.ansible/plugins/netconf', '/usr/share/ansible/plugins/netconf']",
=======
        " 85│DEFAULT_MODULE_PATH                        True default default                         ['/home/bthornto/.ansible/plugins/modules', '/usr/share/ansible/plugins/modules']",
        " 86│DEFAULT_MODULE_UTILS_PATH                  True default default                         ['/home/bthornto/.ansible/plugins/module_utils', '/usr/share/ansible/plugins/module_utils']",
        " 87│DEFAULT_NETCONF_PLUGIN_PATH                True default default                         ['/home/bthornto/.ansible/plugins/netconf', '/usr/share/ansible/plugins/netconf']",
>>>>>>> c206e4a3
        " 88│DEFAULT_NO_LOG                             True default default                         False",
        " 89│DEFAULT_NO_TARGET_SYSLOG                   True default default                         False",
        " 90│DEFAULT_NULL_REPRESENTATION                True default default                         None",
        " 91│DEFAULT_POLL_INTERVAL                      True default default                         15",
        " 92│DEFAULT_PRIVATE_KEY_FILE                   True default default                         None",
        " 93│DEFAULT_PRIVATE_ROLE_VARS                  True default default                         False",
        " 94│DEFAULT_REMOTE_PORT                        True default default                         None",
        " 95│DEFAULT_REMOTE_USER                        True default default                         None",
<<<<<<< HEAD
        " 96│DEFAULT_ROLES_PATH                         True default default                         ['/home/user/.ansible/roles', '/usr/share/ansible/roles', '/etc/ansible/roles']",
        " 97│DEFAULT_SELINUX_SPECIAL_FS                 True default default                         ['fuse', 'nfs', 'vboxsf', 'ramfs', '9p', 'vfat']",
        " 98│DEFAULT_STDOUT_CALLBACK                   False env     ANSIBLE_STDOUT_CALLBACK         awx_display",
        " 99│DEFAULT_STRATEGY                           True default default                         linear",
        "100│DEFAULT_STRATEGY_PLUGIN_PATH               True default default                         ['/home/user/.ansible/plugins/strategy', '/usr/share/ansible/plugins/strategy']",
        "101│DEFAULT_SU                                 True default default                         False",
        "102│DEFAULT_SYSLOG_FACILITY                    True default default                         LOG_USER",
        "103│DEFAULT_TASK_INCLUDES_STATIC               True default default                         False",
        "104│DEFAULT_TERMINAL_PLUGIN_PATH               True default default                         ['/home/user/.ansible/plugins/terminal', '/usr/share/ansible/plugins/terminal']",
        "105│DEFAULT_TEST_PLUGIN_PATH                   True default default                         ['/home/user/.ansible/plugins/test', '/usr/share/ansible/plugins/test']",
        "106│DEFAULT_TIMEOUT                            True default default                         10",
        "107│DEFAULT_TRANSPORT                          True default default                         smart",
        "108│DEFAULT_UNDEFINED_VAR_BEHAVIOR             True default default                         True",
        "109│DEFAULT_VARS_PLUGIN_PATH                   True default default                         ['/home/user/.ansible/plugins/vars', '/usr/share/ansible/plugins/vars']",
=======
        " 96│DEFAULT_ROLES_PATH                         True default default                         ['/home/bthornto/.ansible/roles', '/usr/share/ansible/roles', '/etc/ansible/roles']",
        " 97│DEFAULT_SELINUX_SPECIAL_FS                 True default default                         ['fuse', 'nfs', 'vboxsf', 'ramfs', '9p', 'vfat']",
        " 98│DEFAULT_STDOUT_CALLBACK                   False env     ANSIBLE_STDOUT_CALLBACK         awx_display",
        " 99│DEFAULT_STRATEGY                           True default default                         linear",
        "100│DEFAULT_STRATEGY_PLUGIN_PATH               True default default                         ['/home/bthornto/.ansible/plugins/strategy', '/usr/share/ansible/plugins/strategy']",
        "101│DEFAULT_SU                                 True default default                         False",
        "102│DEFAULT_SYSLOG_FACILITY                    True default default                         LOG_USER",
        "103│DEFAULT_TASK_INCLUDES_STATIC               True default default                         False",
        "104│DEFAULT_TERMINAL_PLUGIN_PATH               True default default                         ['/home/bthornto/.ansible/plugins/terminal', '/usr/share/ansible/plugins/terminal']",
        "105│DEFAULT_TEST_PLUGIN_PATH                   True default default                         ['/home/bthornto/.ansible/plugins/test', '/usr/share/ansible/plugins/test']",
        "106│DEFAULT_TIMEOUT                            True default default                         10",
        "107│DEFAULT_TRANSPORT                          True default default                         smart",
        "108│DEFAULT_UNDEFINED_VAR_BEHAVIOR             True default default                         True",
        "109│DEFAULT_VARS_PLUGIN_PATH                   True default default                         ['/home/bthornto/.ansible/plugins/vars', '/usr/share/ansible/plugins/vars']",
>>>>>>> c206e4a3
        "110│DEFAULT_VAULT_ENCRYPT_IDENTITY             True default default                         None",
        "111│DEFAULT_VAULT_IDENTITY                     True default default                         default",
        "112│DEFAULT_VAULT_IDENTITY_LIST                True default default                         []",
        "113│DEFAULT_VAULT_ID_MATCH                     True default default                         False",
        "114│DEFAULT_VAULT_PASSWORD_FILE                True default default                         None",
        "115│DEFAULT_VERBOSITY                          True default default                         0",
        "116│DEPRECATION_WARNINGS                       True default default                         True",
        "117│DEVEL_WARNING                              True default default                         True",
        "118│DIFF_ALWAYS                                True default default                         False",
        "119│DIFF_CONTEXT                               True default default                         3",
        "120│DISPLAY_ARGS_TO_STDOUT                     True default default                         False",
        "121│DISPLAY_SKIPPED_HOSTS                      True default default                         True",
        "122│DOCSITE_ROOT_URL                           True default default                         https://docs.ansible.com/ansible/",
<<<<<<< HEAD
        "123│DOC_FRAGMENT_PLUGIN_PATH                   True default default                         ['/home/user/.ansible/plugins/doc_fragments', '/usr/share/ansible/plugins/doc_fragments']",
=======
        "123│DOC_FRAGMENT_PLUGIN_PATH                   True default default                         ['/home/bthornto/.ansible/plugins/doc_fragments', '/usr/share/ansible/plugins/doc_fragments']",
>>>>>>> c206e4a3
        "124│DUPLICATE_YAML_DICT_KEY                    True default default                         warn",
        "125│ENABLE_TASK_DEBUGGER                       True default default                         False",
        "126│ERROR_ON_MISSING_HANDLER                   True default default                         True",
        "127│FACTS_MODULES                              True default default                         ['smart']",
<<<<<<< HEAD
        "128│GALAXY_CACHE_DIR                           True default default                         /home/user/.ansible/galaxy_cache",
=======
        "128│GALAXY_CACHE_DIR                           True default default                         /home/bthornto/.ansible/galaxy_cache",
>>>>>>> c206e4a3
        "129│GALAXY_DISPLAY_PROGRESS                    True default default                         None",
        "130│GALAXY_IGNORE_CERTS                        True default default                         False",
        "131│GALAXY_ROLE_SKELETON                       True default default                         None",
        "132│GALAXY_ROLE_SKELETON_IGNORE                True default default                         ['^.git$', '^.*/.git_keep$']",
        "133│GALAXY_SERVER                              True default default                         https://galaxy.ansible.com",
        "134│GALAXY_SERVER_LIST                         True default default                         None",
<<<<<<< HEAD
        "135│GALAXY_TOKEN_PATH                          True default default                         /home/user/.ansible/galaxy_token",
=======
        "135│GALAXY_TOKEN_PATH                          True default default                         /home/bthornto/.ansible/galaxy_token",
>>>>>>> c206e4a3
        "136│HOST_KEY_CHECKING                         False env     ANSIBLE_HOST_KEY_CHECKING       False",
        "137│HOST_PATTERN_MISMATCH                      True default default                         warning",
        "138│INJECT_FACTS_AS_VARS                       True default default                         True",
        "139│INTERPRETER_PYTHON                         True default default                         auto_legacy",
        "140│INTERPRETER_PYTHON_DISTRO_MAP              True default default                         {'centos': {'6': '/usr/bin/python', '8': '/usr/libexec/platform-python'}, 'debian': {'10': '/usr/bin/python3'}, 'fedora': {'23': '/usr/bin/python3'}, 'oracle': {'6': '/usr/bin/python', '8': '/usr/libexec/pla",
        "141│INTERPRETER_PYTHON_FALLBACK                True default default                         ['/usr/bin/python', 'python3.9', 'python3.8', 'python3.7', 'python3.6', 'python3.5', 'python2.7', 'python2.6', '/usr/libexec/platform-python', '/usr/bin/python3', 'python']",
        "142│INVALID_TASK_ATTRIBUTE_FAILED              True default default                         True",
        "143│INVENTORY_ANY_UNPARSED_IS_FAILED           True default default                         False",
        "144│INVENTORY_CACHE_ENABLED                    True default default                         False",
        "145│INVENTORY_CACHE_PLUGIN                     True default default                         None",
        "146│INVENTORY_CACHE_PLUGIN_CONNECTION          True default default                         None",
        "147│INVENTORY_CACHE_PLUGIN_PREFIX              True default default                         ansible_facts",
        "148│INVENTORY_CACHE_TIMEOUT                    True default default                         3600",
        "149│INVENTORY_ENABLED                          True default default                         ['host_list', 'script', 'auto', 'yaml', 'ini', 'toml']",
        "150│INVENTORY_EXPORT                           True default default                         False",
        "151│INVENTORY_IGNORE_EXTS                      True default default                         {{(REJECT_EXTS + ('.orig', '.ini', '.cfg', '.retry'))}}",
        "152│INVENTORY_IGNORE_PATTERNS                  True default default                         []",
        "153│INVENTORY_UNPARSED_IS_FAILED               True default default                         False",
        "154│LOCALHOST_WARNING                          True default default                         True",
        "155│MAX_FILE_SIZE_FOR_DIFF                     True default default                         104448",
        "156│MODULE_IGNORE_EXTS                         True default default                         {{(REJECT_EXTS + ('.yaml', '.yml', '.ini'))}}",
        "157│NETCONF_SSH_CONFIG                         True default default                         None",
        "158│NETWORK_GROUP_MODULES                      True default default                         ['eos', 'nxos', 'ios', 'iosxr', 'junos', 'enos', 'ce', 'vyos', 'sros', 'dellos9', 'dellos10', 'dellos6', 'asa', 'aruba', 'aireos', 'bigip', 'ironware', 'onyx', 'netconf', 'exos', 'voss', 'slxos']",
        "159│OLD_PLUGIN_CACHE_CLEARING                  True default default                         False",
        "160│PARAMIKO_HOST_KEY_AUTO_ADD                 True default default                         False",
        "161│PARAMIKO_LOOK_FOR_KEYS                     True default default                         True",
        "162│PERSISTENT_COMMAND_TIMEOUT                 True default default                         30",
        "163│PERSISTENT_CONNECT_RETRY_TIMEOUT           True default default                         15",
        "164│PERSISTENT_CONNECT_TIMEOUT                 True default default                         30",
<<<<<<< HEAD
        "165│PERSISTENT_CONTROL_PATH_DIR                True default default                         /home/user/.ansible/pc",
=======
        "165│PERSISTENT_CONTROL_PATH_DIR                True default default                         /home/bthornto/.ansible/pc",
>>>>>>> c206e4a3
        "166│PLAYBOOK_DIR                               True default default                         None",
        "167│PLAYBOOK_VARS_ROOT                         True default default                         top",
        "168│PLUGIN_FILTERS_CFG                         True default default                         None",
        "169│PYTHON_MODULE_RLIMIT_NOFILE                True default default                         0",
        "170│RETRY_FILES_ENABLED                       False env     ANSIBLE_RETRY_FILES_ENABLED     False",
        "171│RETRY_FILES_SAVE_PATH                      True default default                         None",
        "172│RUN_VARS_PLUGINS                           True default default                         demand",
        "173│SHOW_CUSTOM_STATS                          True default default                         False",
        "174│STRING_CONVERSION_ACTION                   True default default                         warn",
        "175│STRING_TYPE_FILTERS                        True default default                         ['string', 'to_json', 'to_nice_json', 'to_yaml', 'to_nice_yaml', 'ppretty', 'json']",
        "176│SYSTEM_WARNINGS                            True default default                         True",
        "177│TAGS_RUN                                   True default default                         []",
        "178│TAGS_SKIP                                  True default default                         []",
        "179│TASK_DEBUGGER_IGNORE_ERRORS                True default default                         True",
        "180│TASK_TIMEOUT                               True default default                         0",
        "181│TRANSFORM_INVALID_GROUP_CHARS              True default default                         never",
        "182│USE_PERSISTENT_CONNECTIONS                 True default default                         False",
        "183│VARIABLE_PLUGINS_ENABLED                   True default default                         ['host_group_vars']",
        "184│VARIABLE_PRECEDENCE                        True default default                         ['all_inventory', 'groups_inventory', 'all_plugins_inventory', 'all_plugins_play', 'groups_plugins_inventory', 'groups_plugins_play']",
        "185│VERBOSE_TO_STDERR                          True default default                         False",
        "186│WIN_ASYNC_STARTUP_TIMEOUT                  True default default                         5",
        "187│WORKER_SHUTDOWN_POLL_COUNT                 True default default                         0",
        "188│WORKER_SHUTDOWN_POLL_DELAY                 True default default                         0.1",
        "189│YAML_FILENAME_EXTENSIONS                   True default default                         ['.yml', '.yaml', '.json']",
        "^f/PgUp page up                                      ^b/PgDn page down                                      ↑↓ scroll                                      esc back                                      [0-9] goto                                      :help help"
    ]
}<|MERGE_RESOLUTION|>--- conflicted
+++ resolved
@@ -27,25 +27,15 @@
         " 10│ANSIBLE_PIPELINING                         True default default                         False",
         " 11│ANY_ERRORS_FATAL                           True default default                         False",
         " 12│BECOME_ALLOW_SAME_USER                     True default default                         False",
-<<<<<<< HEAD
         " 13│BECOME_PLUGIN_PATH                         True default default                         ['/home/user/.ansible/plugins/become', '/usr/share/ansible/plugins/become']",
         " 14│CACHE_PLUGIN                              False env     ANSIBLE_CACHE_PLUGIN            jsonfile",
         " 15│CACHE_PLUGIN_CONNECTION                   False env     ANSIBLE_CACHE_PLUGIN_CONNECTION /tmp/ansible-navigator/artifacts/00000000-0000-0000-0000-000000000000/fact_cache",
-=======
-        " 13│BECOME_PLUGIN_PATH                         True default default                         ['/home/bthornto/.ansible/plugins/become', '/usr/share/ansible/plugins/become']",
-        " 14│CACHE_PLUGIN                              False env     ANSIBLE_CACHE_PLUGIN            jsonfile",
-        " 15│CACHE_PLUGIN_CONNECTION                   False env     ANSIBLE_CACHE_PLUGIN_CONNECTION /tmp/ansible-navigator/artifacts/96aa4848-e226-4a9d-b1ed-8fa86653dac1/fact_cache",
->>>>>>> c206e4a3
         " 16│CACHE_PLUGIN_PREFIX                        True default default                         ansible_facts",
         " 17│CACHE_PLUGIN_TIMEOUT                      False env     ANSIBLE_CACHE_PLUGIN_TIMEOUT    42",
         " 18│CALLABLE_ACCEPT_LIST                       True default default                         []",
         " 19│CALLBACKS_ENABLED                          True default default                         []",
         " 20│COLLECTIONS_ON_ANSIBLE_VERSION_MISMATCH    True default default                         warning",
-<<<<<<< HEAD
         " 21│COLLECTIONS_PATHS                          True default default                         ['/home/user/.ansible/collections', '/usr/share/ansible/collections']",
-=======
-        " 21│COLLECTIONS_PATHS                          True default default                         ['/home/bthornto/.ansible/collections', '/usr/share/ansible/collections']",
->>>>>>> c206e4a3
         " 22│COLLECTIONS_SCAN_SYS_PATH                  True default default                         True",
         " 23│COLOR_CHANGED                              True default default                         yellow",
         " 24│COLOR_CONSOLE_PROMPT                       True default default                         white",
@@ -67,11 +57,7 @@
         " 40│CONTROLLER_PYTHON_WARNING                  True default default                         True",
         " 41│COVERAGE_REMOTE_OUTPUT                     True default default                         None",
         " 42│COVERAGE_REMOTE_PATHS                      True default default                         *",
-<<<<<<< HEAD
         " 43│DEFAULT_ACTION_PLUGIN_PATH                 True default default                         ['/home/user/.ansible/plugins/action', '/usr/share/ansible/plugins/action']",
-=======
-        " 43│DEFAULT_ACTION_PLUGIN_PATH                 True default default                         ['/home/bthornto/.ansible/plugins/action', '/usr/share/ansible/plugins/action']",
->>>>>>> c206e4a3
         " 44│DEFAULT_ALLOW_UNSAFE_LOOKUPS               True default default                         False",
         " 45│DEFAULT_ASK_PASS                           True default default                         False",
         " 46│DEFAULT_ASK_VAULT_PASS                     True default default                         False",
@@ -81,7 +67,6 @@
         " 50│DEFAULT_BECOME_FLAGS                       True default default",
         " 51│DEFAULT_BECOME_METHOD                      True default default                         sudo",
         " 52│DEFAULT_BECOME_USER                        True default default                         root",
-<<<<<<< HEAD
         " 53│DEFAULT_CACHE_PLUGIN_PATH                  True default default                         ['/home/user/.ansible/plugins/cache', '/usr/share/ansible/plugins/cache']",
         " 54│DEFAULT_CALLBACK_PLUGIN_PATH              False env     ANSIBLE_CALLBACK_PLUGINS        ['/home/user/github/ansible-navigator/venv/lib64/python3.9/site-packages/ansible_runner/callbacks']",
         " 55│DEFAULT_CLICONF_PLUGIN_PATH                True default default                         ['/home/user/.ansible/plugins/cliconf', '/usr/share/ansible/plugins/cliconf']",
@@ -90,16 +75,6 @@
         " 58│DEFAULT_EXECUTABLE                         True default default                         /bin/sh",
         " 59│DEFAULT_FACT_PATH                          True default default                         None",
         " 60│DEFAULT_FILTER_PLUGIN_PATH                 True default default                         ['/home/user/.ansible/plugins/filter', '/usr/share/ansible/plugins/filter']",
-=======
-        " 53│DEFAULT_CACHE_PLUGIN_PATH                  True default default                         ['/home/bthornto/.ansible/plugins/cache', '/usr/share/ansible/plugins/cache']",
-        " 54│DEFAULT_CALLBACK_PLUGIN_PATH              False env     ANSIBLE_CALLBACK_PLUGINS        ['/home/bthornto/github/ansible-navigator/venv/lib64/python3.9/site-packages/ansible_runner/callbacks']",
-        " 55│DEFAULT_CLICONF_PLUGIN_PATH                True default default                         ['/home/bthornto/.ansible/plugins/cliconf', '/usr/share/ansible/plugins/cliconf']",
-        " 56│DEFAULT_CONNECTION_PLUGIN_PATH             True default default                         ['/home/bthornto/.ansible/plugins/connection', '/usr/share/ansible/plugins/connection']",
-        " 57│DEFAULT_DEBUG                              True default default                         False",
-        " 58│DEFAULT_EXECUTABLE                         True default default                         /bin/sh",
-        " 59│DEFAULT_FACT_PATH                          True default default                         None",
-        " 60│DEFAULT_FILTER_PLUGIN_PATH                 True default default                         ['/home/bthornto/.ansible/plugins/filter', '/usr/share/ansible/plugins/filter']",
->>>>>>> c206e4a3
         " 61│DEFAULT_FORCE_HANDLERS                     True default default                         False",
         " 62│DEFAULT_FORKS                              True default default                         5",
         " 63│DEFAULT_GATHERING                          True default default                         implicit",
@@ -108,44 +83,25 @@
         " 66│DEFAULT_HANDLER_INCLUDES_STATIC            True default default                         False",
         " 67│DEFAULT_HASH_BEHAVIOUR                     True default default                         replace",
         " 68│DEFAULT_HOST_LIST                          True default default                         ['/etc/ansible/hosts']",
-<<<<<<< HEAD
         " 69│DEFAULT_HTTPAPI_PLUGIN_PATH                True default default                         ['/home/user/.ansible/plugins/httpapi', '/usr/share/ansible/plugins/httpapi']",
         " 70│DEFAULT_INTERNAL_POLL_INTERVAL             True default default                         0.001",
         " 71│DEFAULT_INVENTORY_PLUGIN_PATH              True default default                         ['/home/user/.ansible/plugins/inventory', '/usr/share/ansible/plugins/inventory']",
-=======
-        " 69│DEFAULT_HTTPAPI_PLUGIN_PATH                True default default                         ['/home/bthornto/.ansible/plugins/httpapi', '/usr/share/ansible/plugins/httpapi']",
-        " 70│DEFAULT_INTERNAL_POLL_INTERVAL             True default default                         0.001",
-        " 71│DEFAULT_INVENTORY_PLUGIN_PATH              True default default                         ['/home/bthornto/.ansible/plugins/inventory', '/usr/share/ansible/plugins/inventory']",
->>>>>>> c206e4a3
         " 72│DEFAULT_JINJA2_EXTENSIONS                  True default default                         []",
         " 73│DEFAULT_JINJA2_NATIVE                      True default default                         False",
         " 74│DEFAULT_KEEP_REMOTE_FILES                  True default default                         False",
         " 75│DEFAULT_LIBVIRT_LXC_NOSECLABEL             True default default                         False",
         " 76│DEFAULT_LOAD_CALLBACK_PLUGINS              True default default                         False",
-<<<<<<< HEAD
-        " 77│DEFAULT_LOCAL_TMP                          True default default                         /home/user/.ansible/tmp/ansible-local-970116s3hjtzim",
+        " 77│DEFAULT_LOCAL_TMP                          True default default                         /home/user/.ansible/tmp/ansible-local-9756861dsqdc8s",
         " 78│DEFAULT_LOG_FILTER                         True default default                         []",
         " 79│DEFAULT_LOG_PATH                           True default default                         None",
         " 80│DEFAULT_LOOKUP_PLUGIN_PATH                 True default default                         ['/home/user/.ansible/plugins/lookup', '/usr/share/ansible/plugins/lookup']",
-=======
-        " 77│DEFAULT_LOCAL_TMP                          True default default                         /home/bthornto/.ansible/tmp/ansible-local-937520rcrwtqd8",
-        " 78│DEFAULT_LOG_FILTER                         True default default                         []",
-        " 79│DEFAULT_LOG_PATH                           True default default                         None",
-        " 80│DEFAULT_LOOKUP_PLUGIN_PATH                 True default default                         ['/home/bthornto/.ansible/plugins/lookup', '/usr/share/ansible/plugins/lookup']",
->>>>>>> c206e4a3
         " 81│DEFAULT_MANAGED_STR                        True default default                         Ansible managed",
         " 82│DEFAULT_MODULE_ARGS                        True default default",
         " 83│DEFAULT_MODULE_COMPRESSION                 True default default                         ZIP_DEFLATED",
         " 84│DEFAULT_MODULE_NAME                        True default default                         command",
-<<<<<<< HEAD
         " 85│DEFAULT_MODULE_PATH                        True default default                         ['/home/user/.ansible/plugins/modules', '/usr/share/ansible/plugins/modules']",
         " 86│DEFAULT_MODULE_UTILS_PATH                  True default default                         ['/home/user/.ansible/plugins/module_utils', '/usr/share/ansible/plugins/module_utils']",
         " 87│DEFAULT_NETCONF_PLUGIN_PATH                True default default                         ['/home/user/.ansible/plugins/netconf', '/usr/share/ansible/plugins/netconf']",
-=======
-        " 85│DEFAULT_MODULE_PATH                        True default default                         ['/home/bthornto/.ansible/plugins/modules', '/usr/share/ansible/plugins/modules']",
-        " 86│DEFAULT_MODULE_UTILS_PATH                  True default default                         ['/home/bthornto/.ansible/plugins/module_utils', '/usr/share/ansible/plugins/module_utils']",
-        " 87│DEFAULT_NETCONF_PLUGIN_PATH                True default default                         ['/home/bthornto/.ansible/plugins/netconf', '/usr/share/ansible/plugins/netconf']",
->>>>>>> c206e4a3
         " 88│DEFAULT_NO_LOG                             True default default                         False",
         " 89│DEFAULT_NO_TARGET_SYSLOG                   True default default                         False",
         " 90│DEFAULT_NULL_REPRESENTATION                True default default                         None",
@@ -154,7 +110,6 @@
         " 93│DEFAULT_PRIVATE_ROLE_VARS                  True default default                         False",
         " 94│DEFAULT_REMOTE_PORT                        True default default                         None",
         " 95│DEFAULT_REMOTE_USER                        True default default                         None",
-<<<<<<< HEAD
         " 96│DEFAULT_ROLES_PATH                         True default default                         ['/home/user/.ansible/roles', '/usr/share/ansible/roles', '/etc/ansible/roles']",
         " 97│DEFAULT_SELINUX_SPECIAL_FS                 True default default                         ['fuse', 'nfs', 'vboxsf', 'ramfs', '9p', 'vfat']",
         " 98│DEFAULT_STDOUT_CALLBACK                   False env     ANSIBLE_STDOUT_CALLBACK         awx_display",
@@ -169,22 +124,6 @@
         "107│DEFAULT_TRANSPORT                          True default default                         smart",
         "108│DEFAULT_UNDEFINED_VAR_BEHAVIOR             True default default                         True",
         "109│DEFAULT_VARS_PLUGIN_PATH                   True default default                         ['/home/user/.ansible/plugins/vars', '/usr/share/ansible/plugins/vars']",
-=======
-        " 96│DEFAULT_ROLES_PATH                         True default default                         ['/home/bthornto/.ansible/roles', '/usr/share/ansible/roles', '/etc/ansible/roles']",
-        " 97│DEFAULT_SELINUX_SPECIAL_FS                 True default default                         ['fuse', 'nfs', 'vboxsf', 'ramfs', '9p', 'vfat']",
-        " 98│DEFAULT_STDOUT_CALLBACK                   False env     ANSIBLE_STDOUT_CALLBACK         awx_display",
-        " 99│DEFAULT_STRATEGY                           True default default                         linear",
-        "100│DEFAULT_STRATEGY_PLUGIN_PATH               True default default                         ['/home/bthornto/.ansible/plugins/strategy', '/usr/share/ansible/plugins/strategy']",
-        "101│DEFAULT_SU                                 True default default                         False",
-        "102│DEFAULT_SYSLOG_FACILITY                    True default default                         LOG_USER",
-        "103│DEFAULT_TASK_INCLUDES_STATIC               True default default                         False",
-        "104│DEFAULT_TERMINAL_PLUGIN_PATH               True default default                         ['/home/bthornto/.ansible/plugins/terminal', '/usr/share/ansible/plugins/terminal']",
-        "105│DEFAULT_TEST_PLUGIN_PATH                   True default default                         ['/home/bthornto/.ansible/plugins/test', '/usr/share/ansible/plugins/test']",
-        "106│DEFAULT_TIMEOUT                            True default default                         10",
-        "107│DEFAULT_TRANSPORT                          True default default                         smart",
-        "108│DEFAULT_UNDEFINED_VAR_BEHAVIOR             True default default                         True",
-        "109│DEFAULT_VARS_PLUGIN_PATH                   True default default                         ['/home/bthornto/.ansible/plugins/vars', '/usr/share/ansible/plugins/vars']",
->>>>>>> c206e4a3
         "110│DEFAULT_VAULT_ENCRYPT_IDENTITY             True default default                         None",
         "111│DEFAULT_VAULT_IDENTITY                     True default default                         default",
         "112│DEFAULT_VAULT_IDENTITY_LIST                True default default                         []",
@@ -198,31 +137,19 @@
         "120│DISPLAY_ARGS_TO_STDOUT                     True default default                         False",
         "121│DISPLAY_SKIPPED_HOSTS                      True default default                         True",
         "122│DOCSITE_ROOT_URL                           True default default                         https://docs.ansible.com/ansible/",
-<<<<<<< HEAD
         "123│DOC_FRAGMENT_PLUGIN_PATH                   True default default                         ['/home/user/.ansible/plugins/doc_fragments', '/usr/share/ansible/plugins/doc_fragments']",
-=======
-        "123│DOC_FRAGMENT_PLUGIN_PATH                   True default default                         ['/home/bthornto/.ansible/plugins/doc_fragments', '/usr/share/ansible/plugins/doc_fragments']",
->>>>>>> c206e4a3
         "124│DUPLICATE_YAML_DICT_KEY                    True default default                         warn",
         "125│ENABLE_TASK_DEBUGGER                       True default default                         False",
         "126│ERROR_ON_MISSING_HANDLER                   True default default                         True",
         "127│FACTS_MODULES                              True default default                         ['smart']",
-<<<<<<< HEAD
         "128│GALAXY_CACHE_DIR                           True default default                         /home/user/.ansible/galaxy_cache",
-=======
-        "128│GALAXY_CACHE_DIR                           True default default                         /home/bthornto/.ansible/galaxy_cache",
->>>>>>> c206e4a3
         "129│GALAXY_DISPLAY_PROGRESS                    True default default                         None",
         "130│GALAXY_IGNORE_CERTS                        True default default                         False",
         "131│GALAXY_ROLE_SKELETON                       True default default                         None",
         "132│GALAXY_ROLE_SKELETON_IGNORE                True default default                         ['^.git$', '^.*/.git_keep$']",
         "133│GALAXY_SERVER                              True default default                         https://galaxy.ansible.com",
         "134│GALAXY_SERVER_LIST                         True default default                         None",
-<<<<<<< HEAD
         "135│GALAXY_TOKEN_PATH                          True default default                         /home/user/.ansible/galaxy_token",
-=======
-        "135│GALAXY_TOKEN_PATH                          True default default                         /home/bthornto/.ansible/galaxy_token",
->>>>>>> c206e4a3
         "136│HOST_KEY_CHECKING                         False env     ANSIBLE_HOST_KEY_CHECKING       False",
         "137│HOST_PATTERN_MISMATCH                      True default default                         warning",
         "138│INJECT_FACTS_AS_VARS                       True default default                         True",
@@ -252,11 +179,7 @@
         "162│PERSISTENT_COMMAND_TIMEOUT                 True default default                         30",
         "163│PERSISTENT_CONNECT_RETRY_TIMEOUT           True default default                         15",
         "164│PERSISTENT_CONNECT_TIMEOUT                 True default default                         30",
-<<<<<<< HEAD
         "165│PERSISTENT_CONTROL_PATH_DIR                True default default                         /home/user/.ansible/pc",
-=======
-        "165│PERSISTENT_CONTROL_PATH_DIR                True default default                         /home/bthornto/.ansible/pc",
->>>>>>> c206e4a3
         "166│PLAYBOOK_DIR                               True default default                         None",
         "167│PLAYBOOK_VARS_ROOT                         True default default                         top",
         "168│PLUGIN_FILTERS_CFG                         True default default                         None",
