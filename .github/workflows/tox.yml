--- conflicted
+++ resolved
@@ -80,13 +80,11 @@
           fail_ci_if_error: false # see https://github.com/codecov/codecov-action/issues/598
           token: ${{ secrets.CODECOV_TOKEN }}
           verbose: true # optional (default = false)
-<<<<<<< HEAD
-        if: ${{ startsWith(matrix.tox_env, 'py') }}
       - name: Change accessibility for cache
         if: ${{ startsWith(matrix.tox_env, 'py') }}
         run: podman unshare chmod -R 755 ~/.local/share/containers/
-=======
->>>>>>> d3ad631b
+
+
 
   check: # This job does nothing and is only used for the branch protection
     if: always()
