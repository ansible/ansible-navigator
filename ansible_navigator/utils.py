""" some utilities that are specific to ansible_navigator
"""
import ast

import logging
import html
import os
<<<<<<< HEAD
import re
=======
import shutil
>>>>>>> 9f9be66f
import stat
import sys
import sysconfig


from enum import Enum
from types import SimpleNamespace
from typing import Any
from typing import List
from typing import Mapping
from typing import NamedTuple
from typing import Optional
from typing import Tuple
from typing import Union

from jinja2 import Environment, TemplateError


logger = logging.getLogger(__name__)


class Colors(Enum):
    """ANSI color codes"""

    RED = "\033[0;31m"
    YELLOW = "\033[33m"
    END = "\033[0m"


class ExitPrefix(Enum):
    """An exit message prefix"""

    ERROR = "ERROR"
    HINT = "HINT"

    @classmethod
    def _longest(cls):
        return max(len(member) for member in cls.__members__)

    def __str__(self):
        return f"{' ' * (self._longest() - len(self.name))}[{self.name}]: "


class ExitMessage(SimpleNamespace):
    # pylint: disable=too-few-public-methods
    """An object ot hold a message destin for the logger"""

    message: str
    prefix: ExitPrefix = ExitPrefix.ERROR

    @property
    def color(self):
        """return a color for the prefix"""
        if self.prefix is ExitPrefix.ERROR:
            return Colors.RED.value
        if self.prefix is ExitPrefix.HINT:
            return Colors.YELLOW.value
        raise ValueError("Missing color mapping")

    @property
    def level(self):
        """return a log level"""
        if self.prefix is ExitPrefix.ERROR:
            return logging.ERROR
        if self.prefix is ExitPrefix.HINT:
            return logging.INFO
        raise ValueError("Missing logging level mapping")

    def __str__(self):
        return f"{self.color}{self.prefix}{self.message}{Colors.END.value}"


class LogMessage(NamedTuple):
    """An object ot hold a message destin for the logger"""

    level: int
    message: str


def abs_user_path(fpath: str) -> str:
    """Resolve a path"""
    return os.path.abspath(os.path.expanduser(os.path.expandvars(fpath)))


def check_for_ansible() -> Tuple[List[LogMessage], List[ExitMessage]]:
    """check for the ansible-playbook command, runner will need it
    returns exit messages if not found, messages if found
    """
    messages: List[LogMessage] = []
    exit_messages: List[ExitMessage] = []
    ansible_location = shutil.which("ansible-playbook")
    if not ansible_location:
        msg_parts = [
            "The 'ansible-playbook' command could not be found or was not executable,",
            "ansible is required when running without an Ansible Execution Environment.",
            "Try one of",
            "     'pip install ansible-base'",
            "     'pip install ansible-core'",
            "     'pip install ansible'",
            "or simply",
            "     '-ee' or '--execution-environment'",
            "to use an Ansible Execution Enviroment",
        ]
        exit_messages.append(ExitMessage(message="\n".join(msg_parts)))
        return messages, exit_messages
    message = f"ansible-playbook found at {ansible_location}"
    messages.append(LogMessage(level=logging.INFO, message=message))
    return messages, exit_messages


def dispatch(obj, replacements):
    """make the replacement based on type

    :param obj: an obj in which replacements will be made
    :type obj: any
    :param replacements: the things to replace
    :type replacements: tuple of tuples
    """
    if isinstance(obj, dict):
        obj = {k: dispatch(v, replacements) for k, v in obj.items()}
    elif isinstance(obj, list):
        obj = [dispatch(l, replacements) for l in obj]  # noqa: E741
    elif isinstance(obj, str):
        for replacement in replacements:
            obj = obj.replace(replacement[0], replacement[1])
    return obj


def escape_moustaches(obj):
    """escape moustaches

    :param obj: something
    :type obj: any
    :return: the obj with replacements made
    :rtype: any
    """
    replacements = (("{", "U+007B"), ("}", "U+007D"))
    return dispatch(obj, replacements)


def environment_variable_is_file_path(
    env_var: str, kind: str
) -> Tuple[List[LogMessage], List[ExitMessage], Optional[str]]:
    """check if a given env var is a vialbe file path, if so return that path"""
    messages: List[LogMessage] = []
    exit_messages: List[ExitMessage] = []
    file_path = None
    candidate_path = os.environ.get(env_var)
    if candidate_path is None:
        messages.append(LogMessage(level=logging.DEBUG, message=f"No {kind} file set by {env_var}"))
    else:
        message = f"Found a {kind} file at {candidate_path} set by {env_var}"
        messages.append(LogMessage(level=logging.DEBUG, message=message))
        if os.path.isfile(candidate_path) and os.path.exists(candidate_path):
            file_path = candidate_path
            message = f"{kind.capitalize()} file at {file_path} set by {env_var} is viable"
            messages.append(LogMessage(level=logging.DEBUG, message=message))
            exp_path = os.path.abspath(os.path.expanduser(file_path))
            if exp_path != file_path:
                message = f"{kind.capitalize()} resolves to {exp_path}"
                messages.append(LogMessage(level=logging.DEBUG, message=message))
                file_path = exp_path
        else:
            message = f"{env_var} set as {candidate_path} but not valid"
            messages.append(LogMessage(level=logging.DEBUG, message=message))
    return messages, exit_messages, file_path


def find_configuration_file_in_directory(
    path: str, filename: str, allowed_extensions: List
) -> Tuple[List[LogMessage], List[ExitMessage], Optional[str]]:
    """check if filename is present in given path with allowed
    extensions. If multiple files are present it throws an error
    as only a single valid config file can be present in the
    given path.
    """
    messages: List[LogMessage] = []
    exit_messages: List[ExitMessage] = []
    config_files_found = []
    config_file = None
    valid_file_names = [
        f"{filename}.{allowed_extension}" for allowed_extension in allowed_extensions
    ]
    for name in valid_file_names:
        candidate_config_path = os.path.join(path, name)
        if not os.path.exists(candidate_config_path):
            message = f"Skipping {path}/{name} because it does not exist"
            messages.append(LogMessage(level=logging.DEBUG, message=message))
            continue
        config_files_found.append(candidate_config_path)

    if len(config_files_found) > 1:
        exit_msg = "only one file among '{0}' should be present under" " directory '{1}'".format(
            ", ".join(valid_file_names), path
        )
        exit_msg += " instead multiple config files" " found '{0}'".format(
            ", ".join(config_files_found)
        )
        exit_messages.append(ExitMessage(message=exit_msg))
        return messages, exit_messages, config_file

    if len(config_files_found) == 1:
        config_file = config_files_found[0]

    return messages, exit_messages, config_file


def find_configuration_directory_or_file_path(
    filename: Optional[str] = None, allowed_extensions: Optional[List] = None
) -> Tuple[List[LogMessage], List[ExitMessage], Optional[str]]:
    """
    returns config dir (e.g. /etc/ansible-navigator) if filename is None and
    config file path if filename provided. First found wins.
    If a filename is given, ensures the file exists in the directory.

    TODO: This is a pretty expensive function (lots of statting things on disk).
          We should probably cache the potential paths somewhere, eventually.
    """
    messages: List[LogMessage] = []
    exit_messages: List[ExitMessage] = []

    config_path: Union[None, str] = None
    potential_paths: List[str] = []

    # .ansible-navigator of current direcotry
    potential_paths.append(".ansible-navigator")

    # Development path
    path = os.path.join(os.path.dirname(__file__), "..", "etc", "ansible-navigator")
    potential_paths.append(path)

    # ~/.config/ansible-navigator
    path = os.path.join(os.path.expanduser("~"), ".config", "ansible-navigator")
    potential_paths.append(path)

    # /etc/ansible-navigator
    path = os.path.join("/", "etc", "ansible-navigator")
    potential_paths.append(path)

    # /usr/local/etc/ansible-navigator
    prefix = sysconfig.get_config_var("prefix")
    if prefix:
        path = os.path.join(prefix, "local", "etc", "ansible-navigator")
        potential_paths.append(path)

    for path in potential_paths:
        if allowed_extensions:
            if not filename:
                exit_msg = f"allowed_extensions '{allowed_extensions}' requires filename to be set"
                exit_messages.append(ExitMessage(message=exit_msg))
                return messages, exit_messages, config_path

            new_messages, new_exit_messages, config_path = find_configuration_file_in_directory(
                path, filename, allowed_extensions
            )
            messages.extend(new_messages)
            exit_messages.extend(new_exit_messages)
            if exit_messages:
                return messages, exit_messages, config_path

            if config_path is None:
                continue
        else:
            config_path = os.path.join(path, filename) if filename is not None else path
            if not os.path.exists(config_path):
                message = f"Skipping {path} because required file {filename} does not exist"
                messages.append(LogMessage(level=logging.DEBUG, message=message))
                continue

        try:
            perms = os.stat(path)
            if perms.st_mode & stat.S_IWOTH:
                message = f"Ignoring configuration directory {path} because it is world-writable."
                messages.append(LogMessage(level=logging.DEBUG, message=message))
                continue
            return messages, exit_messages, config_path
        except OSError:
            continue
    return messages, exit_messages, config_path


def flatten_list(lyst) -> List:
    """flatten a list of lists"""
    if isinstance(lyst, list):
        return [a for i in lyst for a in flatten_list(i)]
    return [lyst]


def get_share_directory(app_name) -> Tuple[List[LogMessage], List[ExitMessage], Union[None, str]]:
    """
    returns datadir (e.g. /usr/share/ansible_nagivator) to use for the
    ansible-launcher data files. First found wins.
    """
    messages: List[LogMessage] = []
    exit_messages: List[ExitMessage] = []
    share_directory = None

    # Development path
    # We want the share directory to resolve adjacent to the directory the code lives in
    # as that's the layout in the source.
    share_directory = os.path.abspath(
        os.path.join(os.path.dirname(__file__), "..", "share", app_name)
    )
    message = "Share directory {0} (development path)"
    if os.path.exists(share_directory):
        messages.append(LogMessage(level=logging.DEBUG, message=message.format("found")))
        return messages, exit_messages, share_directory
    messages.append(LogMessage(level=logging.DEBUG, message=message.format("not found")))

    # ~/.local/share/APP_NAME
    userbase = sysconfig.get_config_var("userbase")
    message = "Share directory {0} (userbase)"
    if userbase is not None:
        share_directory = os.path.join(userbase, "share", app_name)
        if os.path.exists(share_directory):
            messages.append(LogMessage(level=logging.DEBUG, message=message.format("found")))
            return messages, exit_messages, share_directory
    messages.append(LogMessage(level=logging.DEBUG, message=message.format("not found")))

    # /usr/share/APP_NAME  (or the venv equivalent)
    share_directory = os.path.join(sys.prefix, "share", app_name)
    message = "Share directory {0} (sys.prefix)"
    if os.path.exists(share_directory):
        messages.append(LogMessage(level=logging.DEBUG, message=message.format("found")))
        return messages, exit_messages, share_directory
    messages.append(LogMessage(level=logging.DEBUG, message=message.format("not found")))

    # /usr/share/APP_NAME  (or what was specified as the datarootdir when python was built)
    datarootdir = sysconfig.get_config_var("datarootdir")
    message = "Share directory {0} (datarootdir)"
    if datarootdir is not None:
        share_directory = os.path.join(datarootdir, app_name)
        if os.path.exists(share_directory):
            messages.append(LogMessage(level=logging.DEBUG, message=message.format("found")))
            return messages, exit_messages, share_directory
    messages.append(LogMessage(level=logging.DEBUG, message=message.format("not found")))

    # /usr/local/share/APP_NAME
    prefix = sysconfig.get_config_var("prefix")
    message = "Share directory {0} (prefix)"
    if prefix is not None:
        share_directory = os.path.join(prefix, "local", "share", app_name)
        if os.path.exists(share_directory):
            messages.append(LogMessage(level=logging.DEBUG, message=message.format("found")))
            return messages, exit_messages, share_directory
    messages.append(LogMessage(level=logging.DEBUG, message=message.format("not found")))

    exit_msg = "Unable to find a viable share directory"
    exit_messages.append(ExitMessage(message=exit_msg))
    return messages, exit_messages, None


def human_time(seconds: int) -> str:
    """convert seconds into human readable
    00d00h00m00s format"""
    sign_string = "-" if seconds < 0 else ""
    seconds = abs(int(seconds))
    days, seconds = divmod(seconds, 86400)
    hours, seconds = divmod(seconds, 3600)
    minutes, seconds = divmod(seconds, 60)
    if days > 0:
        return "%s%dd%dh%dm%ds" % (sign_string, days, hours, minutes, seconds)
    if hours > 0:
        return "%s%dh%dm%ds" % (sign_string, hours, minutes, seconds)
    if minutes > 0:
        return "%s%dm%ds" % (sign_string, minutes, seconds)
    return "%s%ds" % (sign_string, seconds)


def oxfordcomma(listed, condition):
    """Format a list into a sentance"""
    listed = [f"'{str(entry)}'" for entry in listed]
    if len(listed) == 0:
        return ""
    if len(listed) == 1:
        return listed[0]
    if len(listed) == 2:
        return f"{listed[0]} {condition} {listed[1]}"
    return f"{', '.join(listed[:-1])} {condition} {listed[-1]}"


PASCAL_REGEX = re.compile("((?<=[a-z0-9])[A-Z]|(?!^)[A-Z](?=[a-z]))")


def pascal_to_snake(obj):
    """convert a pascal cased object
    into a snake cased object recursively
    """
    if isinstance(obj, list):
        working = [pascal_to_snake(x) for x in obj]
        return working
    if isinstance(obj, dict):
        working = {}
        for k, val in obj.items():
            new_key = PASCAL_REGEX.sub(r"_\1", k).lower()
            working[new_key] = pascal_to_snake(val)
        return working
    return obj


def str2bool(value: Any) -> bool:
    """Convert some commonly used values
    to a boolean
    """
    if isinstance(value, bool):
        return value
    if isinstance(value, str):
        if value.lower() in ("yes", "true"):
            return True
        if value.lower() in ("no", "false"):
            return False
    raise ValueError


def templar(string: str, template_vars: Mapping) -> Any:
    """template some string with jinja2
    always to and from json so we return an object if it is

    :param string: The template string
    :type: string: str
    :param template_vars: The vars used to render the template
    :type template_vars: dict
    """
    # hide the jinja that may be in the template_vars
    template_vars = escape_moustaches(template_vars)

    env = Environment(autoescape=True)
    try:
        template = env.from_string(string)
        result = template.render(template_vars)
    except TemplateError as exc:
        result = str(exc)
        logging.debug(str(exc))

    # We may have gotten the __repr__ of a python object
    # so let's try and turn it back
    try:
        logging.debug("original templated string: %s", result)
        escaped = html.unescape(result)
        logging.debug("html escaped temaplted str: %s", escaped)
        result = ast.literal_eval(escaped)
    except (ValueError, SyntaxError) as exc:
        logging.debug("Could not ast parse templated string")
        logging.debug("error was: %s", str(exc))
        logging.debug("attempted on %s", result)

    result = unescape_moustaches(result)
    return result


def to_list(thing: Union[str, List]) -> List:
    """convert something to a list if necessary"""
    if not isinstance(thing, list):
        return [thing]
    return thing


def unescape_moustaches(obj):
    """unescape moustaches

    :param obj: something
    :type obj: any
    :return: the obj with replacements made
    :rtype: any
    """
    replacements = (("U+007B", "{"), ("U+007D", "}"))
    return dispatch(obj, replacements)<|MERGE_RESOLUTION|>--- conflicted
+++ resolved
@@ -5,11 +5,8 @@
 import logging
 import html
 import os
-<<<<<<< HEAD
 import re
-=======
 import shutil
->>>>>>> 9f9be66f
 import stat
 import sys
 import sysconfig
