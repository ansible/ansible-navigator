""" some utilities that are specific to ansible_navigator
"""
import ast

import logging
import html
import os
import re
import shutil
import sys
import sysconfig


from enum import Enum
from types import SimpleNamespace
from typing import Any
from typing import List
from typing import Mapping
from typing import NamedTuple
from typing import Optional
from typing import Tuple
from typing import Union

from jinja2 import Environment, TemplateError


logger = logging.getLogger(__name__)


class Colors(Enum):
    """ANSI color codes"""

    RED = "\033[0;31m"
    YELLOW = "\033[33m"
    END = "\033[0m"


class ExitPrefix(Enum):
    """An exit message prefix"""

    ERROR = "ERROR"
    HINT = "HINT"

    @classmethod
    def _longest(cls):
        return max(len(member) for member in cls.__members__)

    def __str__(self):
        return f"{' ' * (self._longest() - len(self.name))}[{self.name}]: "


class ExitMessage(SimpleNamespace):
    # pylint: disable=too-few-public-methods
    """An object ot hold a message destin for the logger"""

    message: str
    prefix: ExitPrefix = ExitPrefix.ERROR

    @property
    def color(self):
        """return a color for the prefix"""
        if self.prefix is ExitPrefix.ERROR:
            return Colors.RED.value
        if self.prefix is ExitPrefix.HINT:
            return Colors.YELLOW.value
        raise ValueError("Missing color mapping")

    @property
    def level(self):
        """return a log level"""
        if self.prefix is ExitPrefix.ERROR:
            return logging.ERROR
        if self.prefix is ExitPrefix.HINT:
            return logging.INFO
        raise ValueError("Missing logging level mapping")

    def __str__(self):
        return f"{self.color}{self.prefix}{self.message}{Colors.END.value}"


class LogMessage(NamedTuple):
    """An object ot hold a message destin for the logger"""

    level: int
    message: str


def oxfordcomma(listed, condition):
    """Format a list into a sentence"""
    listed = [f"'{str(entry)}'" for entry in listed]
    if len(listed) == 0:
        return ""
    if len(listed) == 1:
        return listed[0]
    if len(listed) == 2:
        return f"{listed[0]} {condition} {listed[1]}"
    return f"{', '.join(listed[:-1])} {condition} {listed[-1]}"


def abs_user_path(fpath: str) -> str:
    """Resolve a path"""
    return os.path.abspath(os.path.expanduser(os.path.expandvars(fpath)))


def check_for_ansible() -> Tuple[List[LogMessage], List[ExitMessage]]:
    """check for the ansible-playbook command, runner will need it
    returns exit messages if not found, messages if found
    """
    messages: List[LogMessage] = []
    exit_messages: List[ExitMessage] = []
    ansible_location = shutil.which("ansible-playbook")
    if not ansible_location:
        msg_parts = [
            "The 'ansible-playbook' command could not be found or was not executable,",
            "ansible is required when running without an Ansible Execution Environment.",
            "Try one of",
            "     'pip install ansible-base'",
            "     'pip install ansible-core'",
            "     'pip install ansible'",
            "or simply",
            "     '-ee' or '--execution-environment'",
            "to use an Ansible Execution Environment",
        ]
        exit_messages.append(ExitMessage(message="\n".join(msg_parts)))
        return messages, exit_messages
    message = f"ansible-playbook found at {ansible_location}"
    messages.append(LogMessage(level=logging.INFO, message=message))
    return messages, exit_messages


def dispatch(obj, replacements):
    """make the replacement based on type

    :param obj: an obj in which replacements will be made
    :type obj: any
    :param replacements: the things to replace
    :type replacements: tuple of tuples
    """
    if isinstance(obj, dict):
        obj = {k: dispatch(v, replacements) for k, v in obj.items()}
    elif isinstance(obj, list):
        obj = [dispatch(l, replacements) for l in obj]  # noqa: E741
    elif isinstance(obj, str):
        for replacement in replacements:
            obj = obj.replace(replacement[0], replacement[1])
    return obj


def escape_moustaches(obj):
    """escape moustaches

    :param obj: something
    :type obj: any
    :return: the obj with replacements made
    :rtype: any
    """
    replacements = (("{", "U+007B"), ("}", "U+007D"))
    return dispatch(obj, replacements)


def environment_variable_is_file_path(
    env_var: str, kind: str
) -> Tuple[List[LogMessage], List[ExitMessage], Optional[str]]:
    """check if a given env var is a vialbe file path, if so return that path"""
    messages: List[LogMessage] = []
    exit_messages: List[ExitMessage] = []
    file_path = None
    candidate_path = os.environ.get(env_var)
    if candidate_path is None:
        messages.append(LogMessage(level=logging.DEBUG, message=f"No {kind} file set by {env_var}"))
    else:
        message = f"Found a {kind} file at {candidate_path} set by {env_var}"
        messages.append(LogMessage(level=logging.DEBUG, message=message))
        if os.path.isfile(candidate_path) and os.path.exists(candidate_path):
            file_path = candidate_path
            message = f"{kind.capitalize()} file at {file_path} set by {env_var} is viable"
            messages.append(LogMessage(level=logging.DEBUG, message=message))
            exp_path = os.path.abspath(os.path.expanduser(file_path))
            if exp_path != file_path:
                message = f"{kind.capitalize()} resolves to {exp_path}"
                messages.append(LogMessage(level=logging.DEBUG, message=message))
                file_path = exp_path
        else:
            message = f"{env_var} set as {candidate_path} but not valid"
            messages.append(LogMessage(level=logging.DEBUG, message=message))
    return messages, exit_messages, file_path


def find_settings_file() -> Tuple[List[LogMessage], List[ExitMessage], Union[None, str]]:
    """find the settings file as
    ./ansible-navigator.(.yml,.yaml,.json)
    ~/.ansible-navigator.(.yml,.yaml,.json)
    """

    messages: List[LogMessage] = []
    exit_messages: List[ExitMessage] = []
    allowed_extensions = ["yml", "yaml", "json"]
    potential_paths: List[List[str]] = []
    found_files: List[str] = []

    potential_paths.append([os.path.expanduser("~"), ".ansible-navigator"])
    potential_paths.append([os.getcwd(), "ansible-navigator"])

    for path in potential_paths:
        message = f"Looking in {path[0]}"
        messages.append(LogMessage(level=logging.DEBUG, message=message))

        candidates = [os.path.join(path[0], f"{path[1]}.{ext}") for ext in allowed_extensions]
        message = f"Looking for {oxfordcomma(candidates, 'and')}"
        messages.append(LogMessage(level=logging.DEBUG, message=message))

        found = [file for file in candidates if os.path.exists(file)]
        message = f"Found {len(found)}: {oxfordcomma(found, 'and')}"
        messages.append(LogMessage(level=logging.DEBUG, message=message))

        if len(found) > 1:
            exit_msg = f"Only one file among {oxfordcomma(candidates, 'and')}"
            exit_msg += f" should be present in {path[0]}"
            exit_msg += f" Found: {oxfordcomma(found, 'and')}"
            exit_messages.append(ExitMessage(message=exit_msg))
            return messages, exit_messages, None
        found_files.extend(found)

    message = f"All found {len(found_files)}: {oxfordcomma(found_files, 'and')}"
    messages.append(LogMessage(level=logging.DEBUG, message=message))

    use = found_files[-1] if found_files else None
    message = f"Using: {use}"
    messages.append(LogMessage(level=logging.DEBUG, message=message))

    return messages, exit_messages, use


def flatten_list(lyst) -> List:
    """flatten a list of lists"""
    if isinstance(lyst, list):
        return [a for i in lyst for a in flatten_list(i)]
    return [lyst]


def get_share_directory(app_name) -> Tuple[List[LogMessage], List[ExitMessage], Union[None, str]]:
    """
    returns datadir (e.g. /usr/share/ansible_nagivator) to use for the
    ansible-launcher data files. First found wins.
    """
    messages: List[LogMessage] = []
    exit_messages: List[ExitMessage] = []
    share_directory = None

    # Development path
    # We want the share directory to resolve adjacent to the directory the code lives in
    # as that's the layout in the source.
    share_directory = os.path.abspath(
        os.path.join(os.path.dirname(__file__), "..", "share", app_name)
    )
    message = "Share directory {0} (development path)"
    if os.path.exists(share_directory):
        messages.append(LogMessage(level=logging.DEBUG, message=message.format("found")))
        return messages, exit_messages, share_directory
    messages.append(LogMessage(level=logging.DEBUG, message=message.format("not found")))

    # ~/.local/share/APP_NAME
    userbase = sysconfig.get_config_var("userbase")
    message = "Share directory {0} (userbase)"
    if userbase is not None:
        share_directory = os.path.join(userbase, "share", app_name)
        if os.path.exists(share_directory):
            messages.append(LogMessage(level=logging.DEBUG, message=message.format("found")))
            return messages, exit_messages, share_directory
    messages.append(LogMessage(level=logging.DEBUG, message=message.format("not found")))

    # /usr/share/APP_NAME  (or the venv equivalent)
    share_directory = os.path.join(sys.prefix, "share", app_name)
    message = "Share directory {0} (sys.prefix)"
    if os.path.exists(share_directory):
        messages.append(LogMessage(level=logging.DEBUG, message=message.format("found")))
        return messages, exit_messages, share_directory
    messages.append(LogMessage(level=logging.DEBUG, message=message.format("not found")))

    # /usr/share/APP_NAME  (or what was specified as the datarootdir when python was built)
    datarootdir = sysconfig.get_config_var("datarootdir")
    message = "Share directory {0} (datarootdir)"
    if datarootdir is not None:
        share_directory = os.path.join(datarootdir, app_name)
        if os.path.exists(share_directory):
            messages.append(LogMessage(level=logging.DEBUG, message=message.format("found")))
            return messages, exit_messages, share_directory
    messages.append(LogMessage(level=logging.DEBUG, message=message.format("not found")))

    # /usr/local/share/APP_NAME
    prefix = sysconfig.get_config_var("prefix")
    message = "Share directory {0} (prefix)"
    if prefix is not None:
        share_directory = os.path.join(prefix, "local", "share", app_name)
        if os.path.exists(share_directory):
            messages.append(LogMessage(level=logging.DEBUG, message=message.format("found")))
            return messages, exit_messages, share_directory
    messages.append(LogMessage(level=logging.DEBUG, message=message.format("not found")))

    exit_msg = "Unable to find a viable share directory"
    exit_messages.append(ExitMessage(message=exit_msg))
    return messages, exit_messages, None


def human_time(seconds: int) -> str:
    """convert seconds into human readable
    00d00h00m00s format"""
    sign_string = "-" if seconds < 0 else ""
    seconds = abs(int(seconds))
    days, seconds = divmod(seconds, 86400)
    hours, seconds = divmod(seconds, 3600)
    minutes, seconds = divmod(seconds, 60)
    if days > 0:
        return "%s%dd%dh%dm%ds" % (sign_string, days, hours, minutes, seconds)
    if hours > 0:
        return "%s%dh%dm%ds" % (sign_string, hours, minutes, seconds)
    if minutes > 0:
        return "%s%dm%ds" % (sign_string, minutes, seconds)
    return "%s%ds" % (sign_string, seconds)


<<<<<<< HEAD
def oxfordcomma(listed, condition):
    """Format a list into a sentence"""
    listed = [f"'{str(entry)}'" for entry in listed]
    if len(listed) == 0:
        return ""
    if len(listed) == 1:
        return listed[0]
    if len(listed) == 2:
        return f"{listed[0]} {condition} {listed[1]}"
    return f"{', '.join(listed[:-1])} {condition} {listed[-1]}"


PASCAL_REGEX = re.compile("((?<=[a-z0-9])[A-Z]|(?!^)[A-Z](?=[a-z]))")


def pascal_to_snake(obj):
    """convert a pascal cased object
    into a snake cased object recursively
    """
    if isinstance(obj, list):
        working = [pascal_to_snake(x) for x in obj]
        return working
    if isinstance(obj, dict):
        working = {}
        for k, val in obj.items():
            new_key = PASCAL_REGEX.sub(r"_\1", k).lower()
            working[new_key] = pascal_to_snake(val)
        return working
    return obj


=======
>>>>>>> 674144a8
def str2bool(value: Any) -> bool:
    """Convert some commonly used values
    to a boolean
    """
    if isinstance(value, bool):
        return value
    if isinstance(value, str):
        if value.lower() in ("yes", "true"):
            return True
        if value.lower() in ("no", "false"):
            return False
    raise ValueError


def templar(string: str, template_vars: Mapping) -> Any:
    """template some string with jinja2
    always to and from json so we return an object if it is

    :param string: The template string
    :type: string: str
    :param template_vars: The vars used to render the template
    :type template_vars: dict
    """
    # hide the jinja that may be in the template_vars
    template_vars = escape_moustaches(template_vars)

    env = Environment(autoescape=True)
    try:
        template = env.from_string(string)
        result = template.render(template_vars)
    except TemplateError as exc:
        result = str(exc)
        logging.debug(str(exc))

    # We may have gotten the __repr__ of a python object
    # so let's try and turn it back
    try:
        logging.debug("original templated string: %s", result)
        escaped = html.unescape(result)
        logging.debug("html escaped templated str: %s", escaped)
        result = ast.literal_eval(escaped)
    except (ValueError, SyntaxError) as exc:
        logging.debug("Could not ast parse templated string")
        logging.debug("error was: %s", str(exc))
        logging.debug("attempted on %s", result)

    result = unescape_moustaches(result)
    return result


def to_list(thing: Union[str, List]) -> List:
    """convert something to a list if necessary"""
    if not isinstance(thing, list):
        return [thing]
    return thing


def unescape_moustaches(obj):
    """unescape moustaches

    :param obj: something
    :type obj: any
    :return: the obj with replacements made
    :rtype: any
    """
    replacements = (("U+007B", "{"), ("U+007D", "}"))
    return dispatch(obj, replacements)<|MERGE_RESOLUTION|>--- conflicted
+++ resolved
@@ -319,19 +319,6 @@
     return "%s%ds" % (sign_string, seconds)
 
 
-<<<<<<< HEAD
-def oxfordcomma(listed, condition):
-    """Format a list into a sentence"""
-    listed = [f"'{str(entry)}'" for entry in listed]
-    if len(listed) == 0:
-        return ""
-    if len(listed) == 1:
-        return listed[0]
-    if len(listed) == 2:
-        return f"{listed[0]} {condition} {listed[1]}"
-    return f"{', '.join(listed[:-1])} {condition} {listed[-1]}"
-
-
 PASCAL_REGEX = re.compile("((?<=[a-z0-9])[A-Z]|(?!^)[A-Z](?=[a-z]))")
 
 
@@ -351,8 +338,6 @@
     return obj
 
 
-=======
->>>>>>> 674144a8
 def str2bool(value: Any) -> bool:
     """Convert some commonly used values
     to a boolean
