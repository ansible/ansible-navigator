""" :images """
import curses
import json
import shlex

from functools import partial

from typing import Any
from typing import Dict
from typing import List
from typing import Tuple
from typing import Union

from . import run_action
from . import _actions as actions

from ..app import App
from ..app_public import AppPublic
from ..configuration_subsystem import ApplicationConfiguration
from ..image_manager import inspect_all
from ..runner.api import CommandRunner
from ..steps import Step

from ..ui_framework import CursesLinePart
from ..ui_framework import CursesLines
from ..ui_framework import Interaction
from ..ui_framework import nonblocking_notification
from ..ui_framework import warning_notification


def filter_content_keys(obj: Dict[Any, Any]) -> Dict[Any, Any]:
    """when showing content, filter out some keys"""
    if isinstance(obj, list):
        working = [filter_content_keys(x) for x in obj]
        return working
    if isinstance(obj, dict):
        working = {}
        for k, val in obj.items():
            if not k.startswith("__"):
                working[k] = filter_content_keys(val)
        return working
    return obj


@actions.register
class Action(App):
    """:images"""

    # pylint: disable=too-few-public-methods

    KEGEX = r"^im(?:ages)?(\s(?P<params>.*))?$"

    def __init__(self, args: ApplicationConfiguration):
        super().__init__(args=args, logger_name=__name__, name="images")
        self._image_list: List = []
        self._images = Step(
            name="images",
            tipe="menu",
            columns=["__name", "tag", "execution_environment", "created", "size"],
            value=[],
            select_func=self._build_image_menu,
        )

    def color_menu(self, colno: int, colname: str, entry: Dict[str, Any]) -> Tuple[int, int]:
        # pylint: disable=unused-argument

        """color the menu"""
        # images list menu
        if "__full_name" in entry:
            if entry.get("execution_environment") is False:
                return 8, 0
            if entry["__full_name"] == self._args.execution_environment_image:
<<<<<<< HEAD
                return 4, 0
            return 2, 0

        if self._images.selected:
            if self._images.selected["__full_name"] == self._args.execution_environment_image:
                return 4, 0
=======
                return 12
            return 2

        if self._images.selected:
            if self._images.selected["__full_name"] == self._args.execution_environment_image:
                return 12
>>>>>>> 0d1529dd
            if self._images.selected["execution_environment"] is False:
                return 8, 0
        return 2, 0

    def generate_content_heading(self, obj: Dict, screen_w: int, name: str = "") -> CursesLines:
        """generate the content heading"""
        if name == "image_menu":
            text = (
                self.steps.previous.selected["image_name"]
                + f" ({self.steps.previous.selected['description']})"
            )
        elif name in ["python_package_list", "system_package_list"]:
            text = f"{obj['name']} ({obj['version']})"

        color = 2
        if self._images.selected:
            if self._images.selected["__full_name"] == self._args.execution_environment_image:
                color = 4
            elif self._images.selected["execution_environment"] is False:
                color = 8

        empty_str = " " * (screen_w - len(text) + 1)
        heading_str = (text + empty_str).upper()
        heading = (
            (
                CursesLinePart(
                    column=0,
                    string=heading_str,
                    color=curses.color_pair(color),
                    decoration=curses.A_UNDERLINE | curses.A_BOLD,
                ),
            ),
        )
        return heading

    def run(self, interaction: Interaction, app: AppPublic) -> Union[Interaction, None]:
        """Handle :images

        :param interaction: The interaction from the user
        :type interaction: Interaction
        :param app: The app instance
        :type app: App
        """
        self._logger.debug("images requested")
        self._prepare_to_run(app, interaction)

        self._update_args(
            [self._name] + shlex.split(self._interaction.action.match.groupdict()["params"] or "")
        )

        notification = nonblocking_notification(
            messages=["Collecting available images, this may take a minute..."]
        )
        interaction.ui.show(notification)

        self._collect_image_list()
        if not self._images.value:
            messages = [
                "No images were found, or the configured container engine was not available."
            ]
            messages.append("Please check the log (:log) for errors.")
            warning = warning_notification(messages=messages)
            interaction.ui.show(warning)
            self._logger.error(messages[0])
            return None

        self.steps.append(self._images)

        while True:
            self._calling_app.update()
            self._take_step()

            if not self.steps:
                break

            if self.steps.current.name == "quit":
                return self.steps.current

        self._prepare_to_exit(interaction)
        return None

    def _take_step(self) -> None:
        """take one step"""
        result = None
        if isinstance(self.steps.current, Interaction):
            result = run_action(self.steps.current.name, self.app, self.steps.current)
        elif isinstance(self.steps.current, Step):
            if self.steps.current.show_func:
                current_index = self.steps.current.index
                self.steps.current.show_func()
                self.steps.current.index = current_index

            if self.steps.current.type == "menu":
                result = self._interaction.ui.show(
                    obj=self.steps.current.value,
                    columns=self.steps.current.columns,
                    color_menu_item=self.color_menu,
                )
            elif self.steps.current.type == "content":
                content_heading = partial(
                    self.generate_content_heading, name=self.steps.previous.name
                )
                result = self._interaction.ui.show(
                    obj=self.steps.current.value,
                    index=self.steps.current.index,
                    content_heading=content_heading,
                    filter_content_keys=filter_content_keys,
                )

        if result is None:
            self.steps.back_one()
        else:
            self.steps.append(result)

    def _build_image_content(self) -> Step:
        if self._images.selected is None:
            # an image should always be selected by now
            return self.steps.previous

        if self.steps.current.index == 0:
            step = Step(
                name="image_inspection",
                tipe="content",
                value=self._images.selected["inspect"],
            )
            return step

        if not self._images.selected["__introspected"]:
            message = "Collecting image details, this may take a minute..."
            notification = nonblocking_notification(messages=[message])
            self._interaction.ui.show(notification)
            self._introspect_image()

        if self.steps.current.index == 1:
            step = Step(
                name="general",
                tipe="content",
                value=self._images.selected["general"],
            )

        elif self.steps.current.index == 2:
            step = Step(
                name="ansible",
                tipe="content",
                value=self._images.selected["ansible"],
            )

        elif self.steps.current.index == 3:
            step = Step(
                columns=["name", "version", "summary"],
                name="python_package_list",
                tipe="menu",
                select_func=self._build_python_content,
                value=sorted(
                    self._images.selected["python"]["details"], key=lambda i: i["name"].lower()
                ),
            )

        elif self.steps.current.index == 4:
            step = Step(
                columns=["name", "version", "summary"],
                name="system_package_list",
                tipe="menu",
                select_func=self._build_system_content,
                value=sorted(
                    self._images.selected["system"]["details"], key=lambda i: i["name"].lower()
                ),
            )

        elif self.steps.current.index == 5:
            step = Step(
                name="everything",
                tipe="content",
                value=self.steps.previous.selected,
            )
        return step

    def _build_image_menu(self) -> Step:
        if self._images.selected is None:
            # an image should always be selected by now
            return self.steps.previous

        image_name = f"{self._images.selected['__name_tag']}"
        menu = [
            {
                image_name: "Image information",
                "description": "Information collected from image inspection",
            }
        ]
        if self.steps.current.selected["execution_environment"]:
            menu.append(
                {
                    image_name: "General information",
                    "description": "OS and python version information",
                }
            )
            menu.append(
                {
                    image_name: "Ansible version and collections",
                    "description": "Information about ansible and ansible collections",
                }
            )
            menu.append(
                {
                    image_name: "Python packages",
                    "description": "Information about python and python packages",
                }
            )
            menu.append(
                {
                    image_name: "Operating system packages",
                    "description": "Information about operating system packages",
                }
            )
            menu.append({image_name: "Everything", "description": "All image information"})
        for menu_entry in menu:
            menu_entry["image_name"] = image_name

        columns = [image_name, "description"]
        step = Step(
            columns=columns,
            name="image_menu",
            tipe="menu",
            value=menu,
            select_func=self._build_image_content,
        )
        self._interaction.ui.menu_filter(value=None)
        return step

    def _build_python_content(self) -> Step:
        return Step(
            name="python_content",
            tipe="content",
            value=self.steps.current.value,
            index=self.steps.current.index,
        )

    def _build_system_content(self) -> Step:
        return Step(
            name="system_content",
            tipe="content",
            value=self.steps.current.value,
            index=self.steps.current.index,
        )

    def _collect_image_list(self):
        images, error = inspect_all(container_engine=self._args.container_engine)
        if error or not images:
            self._logger.error(error)
            return

        for image in images:
            image["__introspected"] = False
            image["name"] = image["repository"].split("/")[-1]
            image["__name_tag"] = f"{image['name']}:{image['tag']}"
            image["__full_name"] = f"{image['repository']}:{image['tag']}"
            image["__name"] = image["name"]
            if image["__full_name"] == self._args.execution_environment_image:
                image["__name"] += " (primary)"
                image["__name_tag"] += " (primary)"

            try:
                image["execution_environment"] = (
                    image["inspect"]["details"]["config"]["working_dir"] == "/runner"
                )
            except KeyError:
                image["execution_environment"] = False
        self._images.value = sorted(images, key=lambda i: i["name"])

    def _introspect_image(self):

        self._images.selected["__introspected"] = True
        share_directory = self._args.internals.share_directory
        container_volume_mounts = [f"{share_directory}/utils:{share_directory}/utils:z"]
        python_exec_path = "python3"

        kwargs = {
            "cmdline": [f"{share_directory}/utils/image_introspect.py"],
            "container_engine": self._args.container_engine,
            "container_volume_mounts": container_volume_mounts,
            "execution_environment_image": self._images.selected["__full_name"],
            "execution_environment": True,
            "navigator_mode": "interactive",
        }
        self._logger.debug(
            f"Invoke runner with executable_cmd: {python_exec_path}" + f" and kwargs: {kwargs}"
        )
        _runner = CommandRunner(executable_cmd=python_exec_path, **kwargs)
        output, error = _runner.run()
        if not error:
            parsed = self._parse(output)
            self._images.selected["general"] = {
                "os": parsed["os_release"],
                "friendly": parsed["redhat_release"],
                "python": parsed["python_version"],
            }
            self._images.selected["ansible"] = {
                "ansible": {
                    "collections": parsed["ansible_collections"],
                    "version": parsed["ansible_version"],
                }
            }
            self._images.selected["python"] = parsed["python_packages"]
            self._images.selected["system"] = parsed["system_packages"]

    def _parse(self, output) -> None:
        """parse the introspection output"""
        # pylint: disable=too-many-branches
        try:
            if not output.startswith("{"):
                _warnings, json_str = output.split("{", 1)
                json_str = "{" + json_str
            else:
                json_str = output
            parsed = json.loads(json_str)
            self._logger.debug("json loading output succeeded")
        except (json.decoder.JSONDecodeError, ValueError) as exc:
            self._logger.error("Unable to extract introspection from stdout")
            self._logger.debug("error json loading output: '%s'", str(exc))
            self._logger.debug(output)
            return None

        for error in parsed["errors"]:
            self._logger.error("%s %s", error["path"], error["error"])
        return parsed<|MERGE_RESOLUTION|>--- conflicted
+++ resolved
@@ -70,23 +70,14 @@
             if entry.get("execution_environment") is False:
                 return 8, 0
             if entry["__full_name"] == self._args.execution_environment_image:
-<<<<<<< HEAD
-                return 4, 0
+                return 12, 0
             return 2, 0
 
         if self._images.selected:
-            if self._images.selected["__full_name"] == self._args.execution_environment_image:
-                return 4, 0
-=======
-                return 12
-            return 2
-
-        if self._images.selected:
-            if self._images.selected["__full_name"] == self._args.execution_environment_image:
-                return 12
->>>>>>> 0d1529dd
             if self._images.selected["execution_environment"] is False:
                 return 8, 0
+            if self._images.selected["__full_name"] == self._args.execution_environment_image:
+                return 12, 0
         return 2, 0
 
     def generate_content_heading(self, obj: Dict, screen_w: int, name: str = "") -> CursesLines:
