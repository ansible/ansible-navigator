--- conflicted
+++ resolved
@@ -113,7 +113,18 @@
     return res
 
 
-<<<<<<< HEAD
+
+def nonblocking_notification(messages: List[str]) -> Form:
+    """generate a std nonblocking notification"""
+    form = {
+        "title": "Working on it...",
+        "title_color": 2,
+        "fields": [{"name": "message", "messages": messages, "type": "working"}],
+        "type": "working",
+    }
+    return dict_to_form(form)
+
+    
 def warning_notification(messages: List[str]) -> Form:
     """generate a std warning notification"""
     form = {
@@ -121,14 +132,6 @@
         "title_color": 3,
         "fields": [{"name": "info", "information": messages, "type": "information"}],
         "type": "notification",
-=======
-def nonblocking_notification(messages: List[str]) -> Form:
-    """generate a std nonblocking notification"""
-    form = {
-        "title": "Working on it...",
-        "title_color": 2,
-        "fields": [{"name": "message", "messages": messages, "type": "working"}],
-        "type": "working",
->>>>>>> bc64ce70
-    }
-    return dict_to_form(form)+     }
+    return dict_to_form(form)
+
