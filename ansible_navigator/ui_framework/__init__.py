""" ui_framework
"""

from .curses_defs import CursesLine
from .curses_defs import CursesLinePart
from .curses_defs import CursesLines

from .form import Form
from .form_utils import dict_to_form
from .form_utils import form_to_dict
<<<<<<< HEAD
=======
from .form_utils import nonblocking_notification
>>>>>>> 96fce6eb
from .form_utils import warning_notification

from .ui import Action
from .ui import Content
from .ui import Interaction
from .ui import Menu
from .ui import UserInterface<|MERGE_RESOLUTION|>--- conflicted
+++ resolved
@@ -8,10 +8,7 @@
 from .form import Form
 from .form_utils import dict_to_form
 from .form_utils import form_to_dict
-<<<<<<< HEAD
-=======
 from .form_utils import nonblocking_notification
->>>>>>> 96fce6eb
 from .form_utils import warning_notification
 
 from .ui import Action
