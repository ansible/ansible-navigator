--- conflicted
+++ resolved
@@ -8,11 +8,8 @@
 from .form import Form
 from .form_utils import dict_to_form
 from .form_utils import form_to_dict
-<<<<<<< HEAD
+from .form_utils import nonblocking_notification
 from .form_utils import warning_notification
-=======
-from .form_utils import nonblocking_notification
->>>>>>> bc64ce70
 
 from .ui import Action
 from .ui import Content
