""" the form and presenter of the form to the user
"""
import curses

from curses import ascii as curses_ascii
from typing import List
from typing import Tuple
from typing import TYPE_CHECKING
from typing import Union


from .curses_defs import CursesLinePart
from .curses_defs import CursesLine
from .curses_defs import CursesLines
from .curses_window import CursesWindow

from .field_button import FieldButton
from .field_checks import FieldChecks
from .field_information import FieldInformation
from .field_radio import FieldRadio
from .field_text import FieldText
from .field_working import FieldWorking
from .form_defs import FormType
from .form_handler_text import FormHandlerText
from .sentinals import unknown

if TYPE_CHECKING:
    from .form import Form  # pylint: disable=cyclic-import


# the maximum form size
MAX_FORM_H = 1024
MAX_FORM_W = 1024
LPAD_RATIO = 2 / 5
TPAD_RATIO = 2 / 5
BUTTON_SPACE = 10


# pylint: disable=no-member
class FromPresenter(CursesWindow):
    """present the form to the user"""

    # pylint: disable=too-many-instance-attributes
    # pylint: disable=too-few-public-methods
    def __init__(self, form, screen):
        super().__init__()
        self._form = form
        self._screen = screen
        self._line_number: int = 0
        self._prompt_end: int = 0
        self._input_start: int = 0
        self._form_width: int = 0
        self._form_height: int = 0
        self._pad_left: int = 0
        self._pad_top: int = 0
        self._seperator = ": "

    @property
    def _field_win_start(self):
        return self._input_start + self._pad_left

    @property
    def _field_win_width(self):
        return self._screen_w - self._field_win_start

    def _dimensions(self):
        self._prompt_end = max([len(form_field.full_prompt) for form_field in self._form.fields])
        self._input_start = self._prompt_end + len(self._seperator)

        widths = []
        for field in self._form.fields:
            if hasattr(field, "value") and field.value is not unknown:
                widths.append(len(str(field.value)) + self._input_start)
            if hasattr(field, "options"):
                widths.extend((len(option.text) + self._input_start for option in field.options))
<<<<<<< HEAD
            if hasattr(field, "information"):
                widths.append(max([len(info) for info in field.information]))
=======
            if hasattr(field, "messages"):
                widths.append(max([len(msg) for msg in field.messages]))
>>>>>>> bc64ce70
            widths.append(len(field.validator(hint=True)) + self._input_start)

        if self._form.type is FormType.FORM:
            self._form_width = max(widths) + BUTTON_SPACE
        elif self._form.type in (FormType.NOTIFICATION, FormType.WORKING):
            self._form_width = max(widths)

        height = 2  # title, hline
        for field in self._form.fields:
            if isinstance(field, FieldInformation):
                height += len(field.information)
            if isinstance(field, (FieldWorking)):
                height += len(field.messages)
            elif isinstance(field, FieldText):
                height += 1
            elif isinstance(field, (FieldChecks, FieldRadio)):
                height += len(field.options)
        height += 2  # hline. buttons
        self._form_height = height

        self._pad_top = max(int((self._screen_h - self._form_height) * TPAD_RATIO), 0)
        self._pad_left = max(int((self._screen_w - self._form_width) * LPAD_RATIO), 0)

    def _generate_form(self) -> Tuple[Tuple[int, CursesLine], ...]:
        lines = []
        lines.append((self._line_number, self._generate_title()))
        self._line_number += 1
        lines.append((self._line_number, self._generate_hline()))
        self._line_number += 1

        body_fields = [
            field for field in self._form.fields if field.name not in ["submit", "cancel"]
        ]
        for form_field in body_fields:

            if isinstance(form_field, FieldInformation):
                information_lines = self._generate_information(form_field)
                for line in information_lines:
                    lines.append((self._line_number, line))
                    self._line_number += 1

            elif isinstance(form_field, FieldWorking):
                message_lines = self._generate_messages(form_field)
                for line in message_lines:
                    lines.append((self._line_number, line))
                    self._line_number += 1

            elif isinstance(form_field, FieldText):
                prompt = self._generate_prompt(form_field)
                lines.append((self._line_number, prompt + self._generate_field_text(form_field)))
                self._line_number += 1

            elif isinstance(form_field, (FieldChecks, FieldRadio)):
                prompt = self._generate_prompt(form_field)
                option_lines = self._generate_field_options(form_field)
                lines.append((self._line_number, prompt + tuple([option_lines[0]])))
                self._line_number += 1

                for option_line in option_lines[1:]:
                    lines.append((self._line_number, tuple([option_line])))
                    self._line_number += 1

            error = self._generate_error(form_field)
            if error:
                lines.append((self._line_number, error))
                self._line_number += 1

        lines.append((self._line_number, self._generate_hline()))
        self._line_number += 1
        lines.append((self._line_number, self._generate_buttons()))
        return tuple(lines)

    def _generate_buttons(self) -> CursesLine:
        line_parts = []
        far_right = self._form_width
        footer_fields = [field for field in self._form.fields if field.name in ["submit", "cancel"]]
        for form_field in reversed(footer_fields):
            string = form_field.text
            far_right -= len(string)
            window = curses.newwin(1, len(string), self._line_number, far_right + self._pad_left)
            window.keypad(True)
            form_field.win = window
            form_field.conditional_validation(
                (f.valid for f in self._form.fields if not isinstance(f, FieldButton))
            )
            if form_field.disabled is True:
                color = 8
            else:
                color = form_field.color
            clp = CursesLinePart(far_right, string, curses.color_pair(color), 0)
            line_parts.append(clp)
            far_right -= 1
        return tuple(line_parts)

    def _generate_error(self, form_field) -> Union[CursesLine, None]:
        if form_field.current_error:
            clp = CursesLinePart(
                self._input_start, form_field.current_error, curses.color_pair(9), 0
            )
            return (clp,)
        return None

    def _generate_field_options(self, form_field) -> CursesLine:
        lines = []
        window = curses.newwin(
            len(form_field.options), self._field_win_width, self._line_number, self._field_win_start
        )
        window.keypad(True)
        form_field.win = window
        for option in form_field.options:
            option_code = option.ansi_code(form_field)
            color = 8 if option.disabled else 0
            text = f"{option_code} {str(option.text)}"
            clp = CursesLinePart(self._input_start, text, curses.color_pair(color), 0)
            lines.append((clp))
        return tuple(lines)

    def _generate_field_text(self, form_field) -> CursesLine:
        window = curses.newwin(1, self._field_win_width, self._line_number, self._field_win_start)
        window.keypad(True)
        form_field.win = window

        if form_field.value is unknown:
            text = form_field.validator(hint=True)
            color = 8
        else:
            text = str(form_field.value)
            color = 0
        clp = CursesLinePart(self._input_start, text, curses.color_pair(color), 0)
        return (clp,)

    def _generate_hline(self) -> CursesLine:
        clp = CursesLinePart(0, "\u2500" * self._form_width, curses.color_pair(8), 0)
        return (clp,)

    @staticmethod
    def _generate_information(form_field) -> CursesLines:
        lines = tuple(
            (CursesLinePart(0, line, curses.color_pair(0), 0),) for line in form_field.information
        )
        return lines

    @staticmethod
    def _generate_messages(form_field) -> CursesLines:
        lines = tuple(
            (CursesLinePart(0, line, curses.color_pair(0), 0),) for line in form_field.messages
        )
        return lines

    def _generate_prompt(self, form_field) -> CursesLine:
        prompt_start = self._prompt_end - len(form_field.full_prompt)
        if form_field.valid is True:
            color = 10
        else:
            color = 0

        cl_prompt = CursesLinePart(prompt_start, form_field.prompt, curses.color_pair(color), 0)
        cl_default = CursesLinePart(
            prompt_start + len(form_field.prompt),
            str(form_field.formatted_default),
            curses.color_pair(4),
            0,
        )
        cl_seperator = CursesLinePart(
            self._prompt_end, self._seperator, curses.color_pair(color), 0
        )
        line_parts = (cl_prompt, cl_default, cl_seperator)
        return line_parts

    def _generate_title(self) -> CursesLine:
        clp = CursesLinePart(
            0, self._form.title.upper(), curses.color_pair(self._form.title_color), 0
        )
        return (clp,)

    def present(self) -> "Form":
        """present the form to the user"""
        self._screen.clear()
        self._screen.refresh()
        idx = 0
        pad = curses.newpad(MAX_FORM_H, MAX_FORM_W)
        shared_input_line_cache: List[str] = []
        for form_field in self._form.fields:
            form_field.window_handler = form_field.window_handler(screen=self._screen)
            if isinstance(form_field.window_handler, FormHandlerText):
                form_field.window_handler.input_line_cache = shared_input_line_cache

        while True:
            self._dimensions()
            self._line_number = self._pad_top

            pad.clear()
            for line in self._generate_form():
                self._add_line(pad, *line)
            pad.refresh(0, 0, 0, self._pad_left, self._screen_h - 1, self._screen_w - 1)

            idx = idx % len(self._form.fields)
            form_field = self._form.fields[idx]

            form_field.window_handler.win = form_field.win
            win_response = form_field.window_handler.handle(idx, self._form.fields)

            response, char = win_response

            if char == curses.KEY_RESIZE:
                self._screen.clear()
                self._screen.refresh()

            elif char == 112065:
                # non-blocking form
                break

            elif isinstance(form_field, FieldButton):
                if form_field.pressed:
                    break
                idx += 1
            else:
                if char == curses_ascii.TAB:
                    form_field.conditional_validation(response)
                    idx += 1
                else:
                    form_field.validate(response)
                    if form_field.valid is True:
                        idx += 1

        return self._form<|MERGE_RESOLUTION|>--- conflicted
+++ resolved
@@ -73,13 +73,10 @@
                 widths.append(len(str(field.value)) + self._input_start)
             if hasattr(field, "options"):
                 widths.extend((len(option.text) + self._input_start for option in field.options))
-<<<<<<< HEAD
             if hasattr(field, "information"):
                 widths.append(max([len(info) for info in field.information]))
-=======
             if hasattr(field, "messages"):
                 widths.append(max([len(msg) for msg in field.messages]))
->>>>>>> bc64ce70
             widths.append(len(field.validator(hint=True)) + self._input_start)
 
         if self._form.type is FormType.FORM:
