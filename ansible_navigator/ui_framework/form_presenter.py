""" the form and presenter of the form to the user
"""
import curses

from curses import ascii as curses_ascii
from typing import List
from typing import Tuple
from typing import TYPE_CHECKING
from typing import Union


from .curses_defs import CursesLinePart
from .curses_defs import CursesLine
from .curses_defs import CursesLines
from .curses_window import CursesWindow

from .field_button import FieldButton
from .field_checks import FieldChecks
from .field_information import FieldInformation
from .field_radio import FieldRadio
from .field_text import FieldText
from .field_working import FieldWorking
from .form_defs import FormType
from .form_handler_text import FormHandlerText
from .sentinals import unknown

if TYPE_CHECKING:
    from .form import Form  # pylint: disable=cyclic-import


# the maximum form size
MAX_FORM_H = 1024
MAX_FORM_W = 1024
LPAD_RATIO = 2 / 5
TPAD_RATIO = 2 / 5
BUTTON_SPACE = 10


# pylint: disable=no-member
class FromPresenter(CursesWindow):
    """present the form to the user"""

    # pylint: disable=too-many-instance-attributes
    # pylint: disable=too-few-public-methods
    def __init__(self, form, screen):
        super().__init__()
        self._form = form
        self._screen = screen
        self._line_number: int = 0
        self._prompt_end: int = 0
        self._input_start: int = 0
        self._form_width: int = 0
        self._form_height: int = 0
        self._pad_left: int = 0
        self._pad_top: int = 0
        self._seperator = ": "

    @property
    def _field_win_start(self):
        return self._input_start + self._pad_left

    @property
    def _field_win_width(self):
        return self._screen_w - self._field_win_start

    def _dimensions(self):
        self._prompt_end = max([len(form_field.full_prompt) for form_field in self._form.fields])
        self._input_start = self._prompt_end + len(self._seperator)

        widths = []
        for field in self._form.fields:
            if hasattr(field, "value") and field.value is not unknown:
                widths.append(len(str(field.value)) + self._input_start)
            if hasattr(field, "options"):
                widths.extend((len(option.text) + self._input_start for option in field.options))
            if hasattr(field, "information"):
                widths.append(max([len(info) for info in field.information]))
<<<<<<< HEAD

=======
            if hasattr(field, "messages"):
                widths.append(max([len(msg) for msg in field.messages]))
>>>>>>> 96fce6eb
            widths.append(len(field.validator(hint=True)) + self._input_start)

        if self._form.type is FormType.FORM:
            self._form_width = max(widths) + BUTTON_SPACE
        elif self._form.type in (FormType.NOTIFICATION, FormType.WORKING):
            self._form_width = max(widths)

        height = 2  # title, hline
        for field in self._form.fields:
            if isinstance(field, FieldInformation):
                height += len(field.information)
            if isinstance(field, (FieldWorking)):
                height += len(field.messages)
            elif isinstance(field, FieldText):
                height += 1
            elif isinstance(field, (FieldChecks, FieldRadio)):
                height += len(field.options)
        height += 2  # hline. buttons
        self._form_height = height

        self._pad_top = max(int((self._screen_h - self._form_height) * TPAD_RATIO), 0)
        self._pad_left = max(int((self._screen_w - self._form_width) * LPAD_RATIO), 0)

    def _generate_form(self) -> Tuple[Tuple[int, CursesLine], ...]:
        lines = []
        lines.append((self._line_number, self._generate_title()))
        self._line_number += 1
        lines.append((self._line_number, self._generate_hline()))
        self._line_number += 1

        body_fields = [
            field for field in self._form.fields if field.name not in ["submit", "cancel"]
        ]
        for form_field in body_fields:

            if isinstance(form_field, FieldInformation):
                information_lines = self._generate_information(form_field)
                for line in information_lines:
                    lines.append((self._line_number, line))
                    self._line_number += 1

            elif isinstance(form_field, FieldWorking):
                message_lines = self._generate_messages(form_field)
                for line in message_lines:
                    lines.append((self._line_number, line))
                    self._line_number += 1

            elif isinstance(form_field, FieldText):
                prompt = self._generate_prompt(form_field)
                lines.append((self._line_number, prompt + self._generate_field_text(form_field)))
                self._line_number += 1

            elif isinstance(form_field, (FieldChecks, FieldRadio)):
                prompt = self._generate_prompt(form_field)
                option_lines = self._generate_field_options(form_field)
                lines.append((self._line_number, prompt + tuple([option_lines[0]])))
                self._line_number += 1

                for option_line in option_lines[1:]:
                    lines.append((self._line_number, tuple([option_line])))
                    self._line_number += 1

            error = self._generate_error(form_field)
            if error:
                lines.append((self._line_number, error))
                self._line_number += 1

        lines.append((self._line_number, self._generate_hline()))
        self._line_number += 1
        lines.append((self._line_number, self._generate_buttons()))
        return tuple(lines)

    def _generate_buttons(self) -> CursesLine:
        line_parts = []
        far_right = self._form_width
        footer_fields = [field for field in self._form.fields if field.name in ["submit", "cancel"]]
        for form_field in reversed(footer_fields):
            string = form_field.text
            far_right -= len(string)
            window = curses.newwin(1, len(string), self._line_number, far_right + self._pad_left)
            window.keypad(True)
            form_field.win = window
            form_field.conditional_validation(
                (f.valid for f in self._form.fields if not isinstance(f, FieldButton))
            )
            if form_field.disabled is True:
                color = 8
            else:
                color = form_field.color
            clp = CursesLinePart(far_right, string, curses.color_pair(color), 0)
            line_parts.append(clp)
            far_right -= 1
        return tuple(line_parts)

    def _generate_error(self, form_field) -> Union[CursesLine, None]:
        if form_field.current_error:
            clp = CursesLinePart(
                self._input_start, form_field.current_error, curses.color_pair(9), 0
            )
            return (clp,)
        return None

    def _generate_field_options(self, form_field) -> CursesLine:
        lines = []
        window = curses.newwin(
            len(form_field.options), self._field_win_width, self._line_number, self._field_win_start
        )
        window.keypad(True)
        form_field.win = window
        for option in form_field.options:
            option_code = option.ansi_code(form_field)
            color = 8 if option.disabled else 0
            text = f"{option_code} {str(option.text)}"
            clp = CursesLinePart(self._input_start, text, curses.color_pair(color), 0)
            lines.append((clp))
        return tuple(lines)

    def _generate_field_text(self, form_field) -> CursesLine:
        window = curses.newwin(1, self._field_win_width, self._line_number, self._field_win_start)
        window.keypad(True)
        form_field.win = window

        if form_field.value is unknown:
            text = form_field.validator(hint=True)
            color = 8
        else:
            text = str(form_field.value)
            color = 0
        clp = CursesLinePart(self._input_start, text, curses.color_pair(color), 0)
        return (clp,)

    def _generate_hline(self) -> CursesLine:
        clp = CursesLinePart(0, "\u2500" * self._form_width, curses.color_pair(8), 0)
        return (clp,)

    @staticmethod
    def _generate_information(form_field) -> CursesLines:
        lines = tuple(
            (CursesLinePart(0, line, curses.color_pair(0), 0),) for line in form_field.information
        )
        return lines

    @staticmethod
    def _generate_messages(form_field) -> CursesLines:
        lines = tuple(
            (CursesLinePart(0, line, curses.color_pair(0), 0),) for line in form_field.messages
        )
        return lines

    def _generate_prompt(self, form_field) -> CursesLine:
        prompt_start = self._prompt_end - len(form_field.full_prompt)
        if form_field.valid is True:
            color = 10
        else:
            color = 0

        cl_prompt = CursesLinePart(prompt_start, form_field.prompt, curses.color_pair(color), 0)
        cl_default = CursesLinePart(
            prompt_start + len(form_field.prompt),
            str(form_field.formatted_default),
            curses.color_pair(4),
            0,
        )
        cl_seperator = CursesLinePart(
            self._prompt_end, self._seperator, curses.color_pair(color), 0
        )
        line_parts = (cl_prompt, cl_default, cl_seperator)
        return line_parts

    def _generate_title(self) -> CursesLine:
        clp = CursesLinePart(
            0, self._form.title.upper(), curses.color_pair(self._form.title_color), 0
        )
        return (clp,)

    def present(self) -> "Form":
        """present the form to the user"""
        self._screen.clear()
        self._screen.refresh()
        idx = 0
        pad = curses.newpad(MAX_FORM_H, MAX_FORM_W)
        shared_input_line_cache: List[str] = []
        for form_field in self._form.fields:
            form_field.window_handler = form_field.window_handler(screen=self._screen)
            if isinstance(form_field.window_handler, FormHandlerText):
                form_field.window_handler.input_line_cache = shared_input_line_cache

        while True:
            self._dimensions()
            self._line_number = self._pad_top

            pad.clear()
            for line in self._generate_form():
                self._add_line(pad, *line)
            pad.refresh(0, 0, 0, self._pad_left, self._screen_h - 1, self._screen_w - 1)

            idx = idx % len(self._form.fields)
            form_field = self._form.fields[idx]

            form_field.window_handler.win = form_field.win
            win_response = form_field.window_handler.handle(idx, self._form.fields)

            response, char = win_response

            if char == curses.KEY_RESIZE:
                self._screen.clear()
                self._screen.refresh()

            elif char == 112065:
                # non-blocking form
                break

            elif isinstance(form_field, FieldButton):
                if form_field.pressed:
                    break
                idx += 1
            else:
                if char == curses_ascii.TAB:
                    form_field.conditional_validation(response)
                    idx += 1
                else:
                    form_field.validate(response)
                    if form_field.valid is True:
                        idx += 1

        return self._form<|MERGE_RESOLUTION|>--- conflicted
+++ resolved
@@ -75,12 +75,8 @@
                 widths.extend((len(option.text) + self._input_start for option in field.options))
             if hasattr(field, "information"):
                 widths.append(max([len(info) for info in field.information]))
-<<<<<<< HEAD
-
-=======
             if hasattr(field, "messages"):
                 widths.append(max([len(msg) for msg in field.messages]))
->>>>>>> 96fce6eb
             widths.append(len(field.validator(hint=True)) + self._input_start)
 
         if self._form.type is FormType.FORM:
