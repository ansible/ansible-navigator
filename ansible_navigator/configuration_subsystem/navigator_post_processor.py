""" post processing of ansible-navigator configuration
"""
import distutils
import importlib
import logging
import os

from pathlib import Path
from typing import List
from typing import Tuple

from .definitions import Constants as C
from .definitions import Entry
from .definitions import ApplicationConfiguration


from ..utils import abs_user_path
from ..utils import check_for_ansible
from ..utils import flatten_list
from ..utils import oxfordcomma
from ..utils import str2bool
from ..utils import LogMessage


def _post_processor(func):
    def wrapper(*args, **kwargs):
        name = kwargs["entry"].name
        before = str(kwargs["entry"].value.current)
        messages, errors = func(*args, **kwargs)
        after = str(kwargs["entry"].value.current)
        changed = before != after
        messages.append(
            LogMessage(
                level=logging.DEBUG,
                message=f"Completed post processing for {name}. (changed={changed})",
            )
        )
        if changed:
            messages.append(LogMessage(level=logging.DEBUG, message=f" before: '{before}'"))
            messages.append(LogMessage(level=logging.DEBUG, message=f" after: '{after}'"))
        return messages, errors

    return wrapper


PostProcessorReturn = Tuple[List[LogMessage], List[str]]


class NavigatorPostProcessor:
    """application post processor"""

    @staticmethod
    def _true_or_false(entry: Entry, config: ApplicationConfiguration) -> PostProcessorReturn:
        # pylint: disable=unused-argument
        messages: List[LogMessage] = []
        errors: List[str] = []
        try:
            entry.value.current = str2bool(entry.value.current)
        except ValueError:
            error = f"{entry.name} could not be converted to a boolean value,"
            error += f" value was '{entry.value.current}' ({type(entry.value.current).__name__})"
            errors.append(error)
        return messages, errors

    @staticmethod
    @_post_processor
    def collection_doc_cache_path(
        entry: Entry, config: ApplicationConfiguration
    ) -> PostProcessorReturn:
        # pylint: disable=unused-argument
        """Post process collection doc cache path"""
        messages: List[LogMessage] = []
        errors: List[str] = []
        entry.value.current = abs_user_path(entry.value.current)
        return messages, errors

    @staticmethod
    @_post_processor
    def cmdline(entry: Entry, config: ApplicationConfiguration) -> PostProcessorReturn:
        # pylint: disable=unused-argument
        """Post process cmdline"""
        messages: List[LogMessage] = []
        errors: List[str] = []
        if entry.value.source is C.ENVIRONMENT_VARIABLE:
            entry.value.current = entry.value.current.split()
        return messages, errors

    @_post_processor
    def editor_console(self, entry: Entry, config: ApplicationConfiguration) -> PostProcessorReturn:
        """Post process editor_console"""
        return self._true_or_false(entry, config)

    @_post_processor
    def execution_environment(self, entry, config) -> PostProcessorReturn:
        """Post process execution_environment"""
        messages, errors = self._true_or_false(entry, config)
        if entry.value.current is False:
            success, message = check_for_ansible()
            if success:
                messages.append(LogMessage(level=logging.DEBUG, message=message))
            else:
                errors.append(message)
        else:
            container_engine_location = distutils.spawn.find_executable(config.container_engine)
            if container_engine_location is None:
                error = "The specified container engine could not be found:"
                error += f"'{config.container_engine}',"
                error += f" set by '{config.entry('container_engine').value.source.value}'"
                errors.append(error)
        return messages, errors

    @staticmethod
    @_post_processor
    def inventory(entry: Entry, config: ApplicationConfiguration) -> PostProcessorReturn:
        """Post process inventory"""
        messages: List[LogMessage] = []
        errors: List[str] = []
        if config.app == "inventory" and entry.value.current is C.NOT_SET:
            error = "An inventory is required when using the inventory subcommand"
            errors.append(error)
            return messages, errors
        if entry.value.current is not C.NOT_SET:
            flattened = flatten_list(entry.value.current)
            entry.value.current = []
            for inv_entry in flattened:
                if "," in inv_entry:
                    # host list
                    entry.value.current.append(inv_entry)
                else:
                    # file path
                    entry.value.current.append(abs_user_path(inv_entry))
        return messages, errors

    @staticmethod
    @_post_processor
    def inventory_column(entry: Entry, config: ApplicationConfiguration) -> PostProcessorReturn:
        # pylint: disable=unused-argument
        """Post process inventory_columns"""
        messages: List[LogMessage] = []
        errors: List[str] = []
        if entry.value.current is not C.NOT_SET:
            entry.value.current = flatten_list(entry.value.current)
        return messages, errors

    @staticmethod
    @_post_processor
    def log_file(entry: Entry, config: ApplicationConfiguration) -> PostProcessorReturn:
        # pylint: disable=unused-argument
        """Post process log_file

        If the parent directory for the log file cannot be created adn is writable.
        If not restore to default, this will allow the writing of log messages
        even if application initialization results in a sys.exit condition
        """
        messages: List[LogMessage] = []
        errors: List[str] = []
        entry.value.current = abs_user_path(entry.value.current)
        try:
            os.makedirs(os.path.dirname(entry.value.current), exist_ok=True)
            Path(entry.value.current).touch()
        except (IOError, OSError, FileNotFoundError) as exc:
            entry.value.current = entry.value.default
            entry.value.source = C.DEFAULT_CFG
            error = f"Failed to create log file {entry.value.current}"
            error += f" specified in '{entry.value.source.value}'"
            error += f" The error was: {str(exc)}"
            error += f" Log file set to default: {entry.value.current}."
            errors.append(error)
        return messages, errors

    @staticmethod
    @_post_processor
    def mode(entry: Entry, config: ApplicationConfiguration) -> PostProcessorReturn:
        """Post process mode"""
        messages: List[LogMessage] = []
        errors: List[str] = []
        subcommand_action = None
        subcommand_name = config.subcommand(config.app).name

        for action_package_name in config.internals.action_packages:
            try:
                action_package = importlib.import_module(action_package_name)
            except ImportError as exc:
                message = f"Unable to load action package: '{action_package_name}': {str(exc)}"
                messages.append(LogMessage(level=logging.ERROR, message=message))
                continue
            try:
                if hasattr(action_package, "get"):
                    subcommand_action = action_package.get(subcommand_name)  # type: ignore
                break
            except (AttributeError, ModuleNotFoundError) as exc:
                message = f"Unable to load subcommand '{subcommand_name}' from"
                message += f" action package: '{action_package_name}': {str(exc)}"
                messages.append(LogMessage(level=logging.DEBUG, message=message))

        if subcommand_action is None:
            error = f"Unable to find an action for '{subcommand_name}', tried: "
            error += oxfordcomma(config.internals.action_packages, "and")
            errors.append(error)
            return messages, errors

        subcommand_modes = []

        try:
            getattr(subcommand_action, "run_stdout")
<<<<<<< HEAD
            subcommand_modes.append("stdout")
        except AttributeError:
            pass

        try:
            getattr(subcommand_action, "run")
            subcommand_modes.append("interactive")
        except AttributeError:
            pass
=======
        except AttributeError:
            pass
        else:
            subcommand_modes.append("stdout")

        try:
            getattr(subcommand_action, "run")
        except AttributeError:
            pass
        else:
            subcommand_modes.append("interactive")
>>>>>>> b2929f59

        if entry.value.current not in subcommand_modes:
            error = f"Subcommand '{config.app}' does not support mode '{entry.value.current}'."
            error += f" Supported modes: {oxfordcomma(subcommand_modes, 'and')}."
            errors.append(error)
        return messages, errors

    @_post_processor
    def osc4(self, entry: Entry, config: ApplicationConfiguration) -> PostProcessorReturn:
        """Post process osc4"""
        return self._true_or_false(entry, config)

    @staticmethod
    @_post_processor
    def plugin_name(entry: Entry, config: ApplicationConfiguration) -> PostProcessorReturn:
        """Post process plugin_name"""
        messages: List[LogMessage] = []
        errors: List[str] = []
        if config.app == "doc" and entry.value.current is C.NOT_SET:
            error = "An plugin name is required when using the doc subcommand"
            errors.append(error)
            return messages, errors
        return messages, errors

    @staticmethod
    @_post_processor
    def pass_environment_variable(
        entry: Entry, config: ApplicationConfiguration
    ) -> PostProcessorReturn:
        # pylint: disable=unused-argument
        """Post process pass_environment_variable"""
        messages: List[LogMessage] = []
        errors: List[str] = []
        if entry.value.current is not C.NOT_SET:
            entry.value.current = flatten_list(entry.value.current)
        return messages, errors

    @staticmethod
    @_post_processor
    def playbook(entry: Entry, config: ApplicationConfiguration) -> PostProcessorReturn:
        # pylint: disable=unused-argument
        """Post process pass_environment_variable"""
        messages: List[LogMessage] = []
        errors: List[str] = []
        if config.app == "run" and entry.value.current is C.NOT_SET:
            error = "A playbook is required when using the run subcommand"
            errors.append(error)
            return messages, errors
        if isinstance(entry.value.current, str):
            entry.value.current = abs_user_path(entry.value.current)
        return messages, errors

    @_post_processor
    def playbook_artifact_enable(
        self, entry: Entry, config: ApplicationConfiguration
    ) -> PostProcessorReturn:
        """Post process playbook_artifact_enable"""
        return self._true_or_false(entry, config)

    @staticmethod
    @_post_processor
    def playbook_artifact_load(
        entry: Entry, config: ApplicationConfiguration
    ) -> PostProcessorReturn:
        """Post process playbook_artifact_load"""
        messages: List[LogMessage] = []
        errors: List[str] = []
        if config.app == "load" and entry.value.current is C.NOT_SET:
            error = "An playbook artifact file is required when using the load subcommand"
            errors.append(error)
            return messages, errors

        if isinstance(entry.value.current, str):
            entry.value.current = abs_user_path(entry.value.current)

        if config.app == "load":
            if not os.path.isfile(entry.value.current):
                error = f"The specified playbook artifact could not be found: {entry.value.current}"
                errors.append(error)
                return messages, errors
        return messages, errors

    @staticmethod
    @_post_processor
    def set_environment_variable(
        entry: Entry, config: ApplicationConfiguration
    ) -> PostProcessorReturn:
        # pylint: disable=unused-argument
        """Post process set_environment_variable"""
        messages: List[LogMessage] = []
        errors: List[str] = []
        if entry.value.source in [
            C.ENVIRONMENT_VARIABLE,
            C.USER_CLI,
        ]:
            flattened = flatten_list(entry.value.current)
            set_envs = {}
            for env_var_pair in flattened:
                parts = env_var_pair.split("=")
                if len(parts) == 2:
                    set_envs[parts[0]] = parts[1]
                else:
                    msg = (
                        "The following set-environment-variable"
                        f" entry could not be parsed: {env_var_pair}"
                    )
                    errors.append(msg)
            entry.value.current = set_envs
        if entry.value.source is not C.NOT_SET:
            entry.value.current = {k: str(v) for k, v in entry.value.current.items()}
        return messages, errors<|MERGE_RESOLUTION|>--- conflicted
+++ resolved
@@ -203,17 +203,6 @@
 
         try:
             getattr(subcommand_action, "run_stdout")
-<<<<<<< HEAD
-            subcommand_modes.append("stdout")
-        except AttributeError:
-            pass
-
-        try:
-            getattr(subcommand_action, "run")
-            subcommand_modes.append("interactive")
-        except AttributeError:
-            pass
-=======
         except AttributeError:
             pass
         else:
@@ -225,7 +214,6 @@
             pass
         else:
             subcommand_modes.append("interactive")
->>>>>>> b2929f59
 
         if entry.value.current not in subcommand_modes:
             error = f"Subcommand '{config.app}' does not support mode '{entry.value.current}'."
