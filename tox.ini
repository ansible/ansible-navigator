--- conflicted
+++ resolved
@@ -3,25 +3,17 @@
 mypy_tmp_dir = mypy_tmp_dir
 
 [tox]
-envlist = testenv, linters, type, report, clean
+envlist = linters, type, py38, report, clean
 minversion = 1.4.2
-<<<<<<< HEAD
-=======
-envlist = linters,py38
 skipsdist = True
->>>>>>> 95549c30
 skip_missing_interpreters = true
-skipsdist = True
+
 
 [testenv]
 allowlist_externals = cat
                       rm
 deps = -r{toxinidir}/requirements.txt
        -r{toxinidir}/test-requirements.txt
-
-
-[testenv:py38]
-description = Run tests in 38
 commands =
     py.test -v --cov {[base]pkg_name} --cov share --cov-report term-missing --cov-branch
 
@@ -46,6 +38,12 @@
     coverage report
     cat ./{[base]mypy_tmp_dir}/index.txt
 
+# Note included in the default envlist above since it's destructive
+# (requires tmux, git, runs a bunch of commands, etc.)
+[testenv:smoke]
+commands = ansible-playbook tests/smoketests/run.yml
+allowlist_externals = ansible-playbook
+
 [testenv:type]
 commands =
     mypy --txt-report ./{[base]mypy_tmp_dir} --package {[base]pkg_name}
@@ -58,18 +56,4 @@
 ignore = E123,E125,E203,W503,F401
 max-line-length = 100
 builtins = _
-<<<<<<< HEAD
-exclude = .git,.tox
-=======
-exclude = .git,.tox
-
-[testenv:type]
-commands =
-    mypy ansible_navigator share/ansible_navigator/utils
-
-# Note included in the default envlist above since it's destructive
-# (requires tmux, git, runs a bunch of commands, etc.)
-[testenv:smoke]
-commands = ansible-playbook tests/smoketests/run.yml
-allowlist_externals = ansible-playbook
->>>>>>> 95549c30
+exclude = .git,.tox