[base]

[tox]
envlist =
  lint,
  py,
  report,
  packaging,
  docs,
  clean
minversion = 4.6.3
isolated_build = true
skip_missing_interpreters = true
requires =
  # disabled until we make it compatible with tox v4
  # ensures that tox returns no zero if git reports dirty after test runs
<<<<<<< HEAD
  # until tox-uv issues are resolved
  # tox-extra
=======
  tox-extra<2.1.0
>>>>>>> bdf7983a
# allow users using cross-platform mounted drives to use tox:
toxworkdir={env:TOX_WORK_DIR:.tox}

[testenv]
description = Run pytest under {basepython} ({envpython})
# the pytest command line is not in the project.toml because of issues
# with catching breakpoints while debugging unit tests the number of
# CPUs is set to 50% b/c CI timeout failures were more likely the small
# test image is used an alternative to the default, but should be it
# one of it's layer
allowlist_externals =
  cat
  grep
  rm
  sh
  pre-commit
package = editable
extras =
  test
commands =
  sh -c 'grep -iFInrq "UPDATE_FIXTURES = True" ./tests && exit 1 || exit 0'
  # most coverage options are kept in pyproject.toml
  # pytest params are kept in pyproject.toml
  # if one wants to control parallelism define PYTEST_XDIST_AUTO_NUM_WORKERS
  coverage run -m pytest {posargs:-n=auto --dist=loadfile}
  {py,py310,py311,py312,py313}: sh -c " \
    coverage combine -q --data-file={envdir}/.coverage {envdir}/.coverage.* && \
    coverage xml --data-file={envdir}/.coverage -o {envdir}/coverage.xml --ignore-errors --fail-under=0 && \
    COVERAGE_FILE={envdir}/.coverage coverage lcov --fail-under=0 --ignore-errors -q && \
    COVERAGE_FILE={envdir}/.coverage coverage report --ignore-errors \
    "
setenv =
  COVERAGE_FILE = {env:COVERAGE_FILE:{envdir}/.coverage.{envname}}
  COVERAGE_PROCESS_START={toxinidir}/pyproject.toml
  FORCE_COLOR = 1
  PIP_CONSTRAINT = {toxinidir}/.config/constraints.txt
  PRE_COMMIT_COLOR = always
  TERM = xterm-256color
passenv =
  ANSIBLE_NAVIGATOR_UPDATE_TEST_FIXTURES
  CI
  CONTAINER_*
  DOCKER_*
  GITHUB_*
  HOME
  PYTEST_*
  SSH_AUTH_SOCK
  TERM
  USER

[testenv:clean]
description = Erase coverage data
deps = coverage[toml]
skip_install = true
commands =
  coverage erase

[testenv:deps]
description = Bump all test dependencies
skip_install = true
# Keep python version to min-supported version or pip-tools will fail to
# include those conditional dependencies.
basepython = python3.10
deps =
  pip-tools>=6.12.3
setenv =
  # without his upgrade would likely not do anything
  PIP_CONSTRAINT = /dev/null
commands =
  pip-compile -q --upgrade --no-annotate --all-extras --output-file=.config/constraints.txt --strip-extras pyproject.toml

[testenv:report]
description = Produce coverage report
deps = coverage[toml]
skip_install = true
commands =
    coverage report
    cat .tox/.tmp/.mypy/index.txt

[testenv:lint]
description = Enforce quality standards under {basepython} ({envpython})
commands =
  # pre-commit prettier might fix the generated schema file, but that is fine
  sh -c "ansible-navigator --ee false settings --schema json > src/ansible_navigator/data/ansible-navigator.json"
  pre-commit run {posargs:--show-diff-on-failure \
    --hook-stage manual \
    --all-files}
deps =
  pre-commit
  pre-commit-uv
  --editable .
setenv =
  # NOTE: Although stage=manual hooks are included in the above
  # NOTE: pre-commit run, some may not be enforced and should be included
  # NOTE: in the skip list below.
  # NOTE: Running some of the MyPy checks is disabled here but they may
  # NOTE: be reconfigured in the pre-commit configuration file. So the
  # NOTE: value of the `SKIP` env var must not be updated separately
  # NOTE: from changing the pre-commit setup.
  {[testenv]setenv}
  PIP_CONSTRAINT = /dev/null
  SKIP = cspell, flake8-rule-candidates, mypy-py310

[testenv:no-test-deps]
description = Run smoke(unittest) under {basepython} ({envpython})
deps =
  --editable .
  ansible-core
commands =
  python3 -m unittest tests/smoke/no_test_dependencies.py


[testenv:docs]
deps =
  --editable .[docs]
description = Build The Docs
# Intentionally not in alphabetical order due to execution order
commands_pre =
  rm -rf .cache/plugin
commands =
  mkdocs {posargs:build --strict}
isolated_build = true
passenv =
  SSH_AUTH_SOCK
skip_install = false
usedevelop = true


[testenv:packaging]
description =
  Build package, verify metadata, install package
deps =
  build >= 0.7.0
  twine
skip_install = true
commands =
  # build wheel and sdist using PEP-517
  {envpython} -c 'import os.path, shutil, sys; \
  dist_dir = os.path.join("{toxinidir}", "dist"); \
  os.path.isdir(dist_dir) or sys.exit(0); \
  print("Removing \{!s\} contents...".format(dist_dir), file=sys.stderr); \
  shutil.rmtree(dist_dir)'
  {envpython} -m build \
    --outdir {toxinidir}/dist/ \
    {toxinidir}
  # Validate metadata using twine
  twine check --strict {toxinidir}/dist/*
  # Install the wheel
  sh -c "python3 -m pip install {toxinidir}/dist/*.whl"
  # Basic sanity check
  ansible-navigator --version
  # Uninstall package
  pip uninstall -y ansible-navigator<|MERGE_RESOLUTION|>--- conflicted
+++ resolved
@@ -14,12 +14,7 @@
 requires =
   # disabled until we make it compatible with tox v4
   # ensures that tox returns no zero if git reports dirty after test runs
-<<<<<<< HEAD
-  # until tox-uv issues are resolved
-  # tox-extra
-=======
   tox-extra<2.1.0
->>>>>>> bdf7983a
 # allow users using cross-platform mounted drives to use tox:
 toxworkdir={env:TOX_WORK_DIR:.tox}
 
