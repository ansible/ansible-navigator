--- conflicted
+++ resolved
@@ -301,11 +301,6 @@
   'PT022', # [*] No teardown in fixture `cmd_in_tty`, use `return` instead of `yield`
   'PTH109', # `os.getcwd()` should be replaced by `Path.cwd()`
   'PTH118', # `os.path.join()` should be replaced by `Path` with `/` operator
-<<<<<<< HEAD
-  'PTH122', # `os.path.splitext()` should be replaced by `Path.suffix`
-=======
-  'PTH120', # `os.path.dirname()` should be replaced by `Path.parent`
->>>>>>> baebde81
   'RET505', # Unnecessary `else` after `return` statement
   'RUF005', # [*] Consider `[self._name, *shlex.split(self._interaction.action.match.groupdict()["params"] or "")]` instead of concatenation
   'RUF012', # Mutable class attributes should be annotated with `typing.ClassVar`
