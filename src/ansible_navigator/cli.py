--- conflicted
+++ resolved
@@ -7,7 +7,6 @@
 import os
 import signal
 import sys
-
 from copy import deepcopy
 from curses import wrapper
 from importlib.metadata import version
@@ -16,27 +15,19 @@
 from shutil import copyfile
 from typing import Any
 
-from .action_defs import ActionReturn
-from .action_defs import RunInteractiveReturn
-from .action_defs import RunReturn
-from .action_defs import RunStdoutReturn
+from .action_defs import (ActionReturn, RunInteractiveReturn, RunReturn,
+                          RunStdoutReturn)
 from .action_runner import ActionRunner
 from .actions import run_action_stdout
-from .configuration_subsystem import Constants
-from .configuration_subsystem import NavigatorConfiguration
+from .configuration_subsystem import Constants, NavigatorConfiguration
 from .configuration_subsystem.definitions import ApplicationConfiguration
 from .image_manager import ImagePuller
-from .initialization import error_and_exit_early
-from .initialization import parse_and_update
+from .initialization import error_and_exit_early, parse_and_update
 from .logger import setup_logger
 from .utils.compatibility import importlib_metadata
-from .utils.definitions import ExitMessage
-from .utils.definitions import ExitPrefix
-from .utils.definitions import LogMessage
-from .utils.functions import clear_screen
-from .utils.functions import generate_cache_path
+from .utils.definitions import ExitMessage, ExitPrefix, LogMessage
+from .utils.functions import clear_screen, generate_cache_path
 from .utils.packaged_data import path_to_file
-
 
 __version__: Constants | str
 try:
@@ -125,10 +116,6 @@
     if args.mode == "stdout":
         try:
             result = run_action_stdout(args.app.replace("-", "_"), args)
-<<<<<<< HEAD
-            return result  # noqa: TRY300
-=======
->>>>>>> dea8fd2b
         except KeyboardInterrupt:
             logger.warning("Dirty exit, killing the pid")
             os.kill(os.getpid(), signal.SIGTERM)
