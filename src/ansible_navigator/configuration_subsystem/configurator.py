"""The configuration object
"""
import logging
import os

from copy import deepcopy
from typing import List
from typing import Tuple
from typing import Union

<<<<<<< HEAD
from ..utils.functions import ExitMessage
from ..utils.functions import ExitPrefix
from ..utils.functions import LogMessage
from ..utils.functions import oxfordcomma
=======
from ..utils import ExitMessage
from ..utils import ExitPrefix
from ..utils import LogMessage
from ..utils import oxfordcomma
from ..utils.functions import shlex_join
>>>>>>> 9a740c56
from ..utils.serialize import SafeLoader
from ..utils.serialize import yaml
from .definitions import ApplicationConfiguration
from .definitions import Constants as C
from .parser import Parser


class Configurator:
    """the configuration class"""

    def __init__(
        self,
        params: List[str],
        application_configuration: ApplicationConfiguration,
        apply_previous_cli_entries: Union[List, C] = C.NONE,
        initial: bool = False,
    ):
        """
        :param params: A list of parameters e.g. ['-x', 'value']
        :param application_configuration: An application specific Config object
        :param apply_previous_cli_entries: Apply previous USER_CLI values where the current value
                                           is not a USER_CLI sourced value, a list of entry names
                                           ['all'] will apply all previous
        :param initial: Save the resulting configuration as the 'initial' configuration
                        The 'initial' will be used as a source for apply_previous_cli
        """
        self._apply_previous_cli_entries = apply_previous_cli_entries
        self._config = application_configuration
        self._exit_messages: List[ExitMessage] = []
        self._messages: List[LogMessage] = []
        self._params = params
        self._initial = initial
        self._sanity_check()
        self._unaltered_entries = deepcopy(self._config.entries)

    def _sanity_check(self) -> None:
        if self._apply_previous_cli_entries is not C.NONE:
            if self._initial is True:
                raise ValueError("'apply_previous_cli' cannot be used with 'initial'")
            if self._config.initial is None:
                raise ValueError("'apply_previous_cli' enabled prior to 'initial'")

    def _roll_back(self) -> None:
        """In the case of a rollback, log the configuration state
        prior to roll back
        """
        message = "Configuration errors encountered, rolling back to previous configuration."
        self._messages.append(LogMessage(level=logging.WARNING, message=message))
        for entry in self._config.entries:
            message = f"Prior to rollback: {entry.name} = '{entry.value.current}'"
            message += f" ({type(entry.value.current).__name__}/{entry.value.source.value})"
            self._messages.append(LogMessage(level=logging.DEBUG, message=message))
        self._config.entries = self._unaltered_entries
        for entry in self._config.entries:
            message = f"After rollback: {entry.name} = '{entry.value.current}'"
            message += f" ({type(entry.value.current).__name__}/{entry.value.source.value})"
            self._messages.append(LogMessage(level=logging.DEBUG, message=message))
        message = "Configuration rollback complete."
        self._messages.append(LogMessage(level=logging.DEBUG, message=message))

    def configure(self) -> Tuple[List[LogMessage], List[ExitMessage]]:
        """Perform the configuration

        save the original entries, if an error is encountered
        restore them
        """
        self._config.original_command = self._params
        shlex_joined = shlex_join(self._config.original_command)
        cmd_message = f"Command provided: '{shlex_joined}'"
        self._messages.append(LogMessage(level=logging.DEBUG, message=cmd_message))

        self._restore_original()
        self._apply_defaults()
        self._apply_settings_file()
        self._apply_environment_variables()
        self._apply_cli_params()
        if self._exit_messages:
            self._exit_messages.insert(0, ExitMessage(message=cmd_message))
            self._roll_back()
            return self._messages, self._exit_messages

        self._apply_previous_cli_to_current()

        self._post_process()
        self._check_choices()
        if self._exit_messages:
            self._exit_messages.insert(0, ExitMessage(message=cmd_message))
            self._roll_back()
            return self._messages, self._exit_messages

        if self._initial:
            self._config.initial = deepcopy(self._config)

        return self._messages, self._exit_messages

    def _argparse_error_handler(self, message: str):
        """callback for argparse error handling to prevent sys.exit

        :param message: A message from the parser
        :type message: str
        """
        self._exit_messages.append(ExitMessage(message=message))

    def _restore_original(self) -> None:
        """Since we always operate on the same object
        restore the current values back to NOT_SET
        """
        for entry in self._config.entries:
            if self._initial or entry.change_after_initial:
                entry.value.current = C.NOT_SET
                entry.value.source = C.NOT_SET
            else:
                message = f"'{entry.name}' cannot be reconfigured. (restore original)"
                self._messages.append(LogMessage(level=logging.INFO, message=message))

    def _apply_defaults(self) -> None:
        for entry in self._config.entries:
            if self._initial or entry.change_after_initial:
                if entry.value.default is not C.NOT_SET:
                    entry.value.current = entry.value.default
                    entry.value.source = C.DEFAULT_CFG
            else:
                message = f"'{entry.name}' cannot be reconfigured. (apply defaults)"
                self._messages.append(LogMessage(level=logging.INFO, message=message))

    def _apply_settings_file(self) -> None:
        settings_filesystem_path = self._config.internals.settings_file_path
        if isinstance(settings_filesystem_path, str):
            with open(settings_filesystem_path, "r", encoding="utf-8") as fh:
                try:
                    config = yaml.load(fh, Loader=SafeLoader)
                except (yaml.scanner.ScannerError, yaml.parser.ParserError) as exc:
                    exit_msg = (
                        f"Settings file found {settings_filesystem_path}, but failed to load it."
                    )
                    self._exit_messages.append(ExitMessage(message=exit_msg))
                    exit_msg = f"  error was: '{' '.join(str(exc).splitlines())}'"
                    self._exit_messages.append(ExitMessage(message=exit_msg))
                    exit_msg = (
                        f"Try checking the settings file '{settings_filesystem_path}'"
                        "and ensure it is properly formatted"
                    )
                    self._exit_messages.append(
                        ExitMessage(message=exit_msg, prefix=ExitPrefix.HINT),
                    )
                    return
            for entry in self._config.entries:
                settings_file_path = entry.settings_file_path(self._config.application_name)
                path_parts = settings_file_path.split(".")
                data = config
                try:
                    for key in path_parts:
                        data = data[key]
                    if self._initial or entry.change_after_initial:
                        entry.value.current = data
                        entry.value.source = C.USER_CFG
                    else:
                        message = f"'{entry.name}' cannot be reconfigured. (settings file)"
                        self._messages.append(LogMessage(level=logging.INFO, message=message))
                except TypeError as exc:
                    exit_msg = (
                        "Errors encountered when loading settings file:"
                        f" {settings_filesystem_path}"
                        f" while loading entry {entry.name}, attempted: {settings_file_path}."
                        f"The resulting error was {str(exc)}"
                    )
                    self._exit_messages.append(ExitMessage(message=exit_msg))
                    exit_msg = (
                        f"Try checking the settings file '{settings_filesystem_path}'"
                        "and ensure it is properly formatted"
                    )
                    self._exit_messages.append(
                        ExitMessage(message=exit_msg, prefix=ExitPrefix.HINT),
                    )
                    return
                except KeyError:
                    message = f"{settings_file_path} not found in settings file"
                    self._messages.append(LogMessage(level=logging.DEBUG, message=message))

    def _apply_environment_variables(self) -> None:
        for entry in self._config.entries:
            set_env_var = os.environ.get(entry.environment_variable(self._config.application_name))
            if set_env_var is not None:
                if self._initial or entry.change_after_initial:
                    if entry.cli_parameters is not None and entry.cli_parameters.nargs == "+":
                        entry.value.current = set_env_var.split(",")
                    else:
                        entry.value.current = set_env_var
                    entry.value.source = C.ENVIRONMENT_VARIABLE
                else:
                    message = f"'{entry.name}' cannot be reconfigured. (environment variables)"
                    self._messages.append(LogMessage(level=logging.INFO, message=message))

    def _apply_cli_params(self) -> None:
        parser = Parser(self._config).parser
        setattr(parser, "error", self._argparse_error_handler)
        parser_response = parser.parse_known_args(self._params)
        if parser_response is None:
            return
        args, cmdline = parser_response
        if cmdline:
            self._config.entry("cmdline").value.current = cmdline
            self._config.entry("cmdline").value.source = C.USER_CLI
        for param, value in vars(args).items():
            if self._config.entry(param).subcommand_value is True and value is None:
                continue
            entry = self._config.entry(param)
            if self._initial or entry.change_after_initial:
                entry.value.current = value
                entry.value.source = C.USER_CLI
            else:
                message = f"'{entry.name}' cannot be reconfigured. (cli params)"
                self._messages.append(LogMessage(level=logging.INFO, message=message))

    def _post_process(self) -> None:
        delayed = []
        normal = []

        # Separate normal and delayed entries so they can be processed in that order.
        for entry in self._config.entries:
            if entry.delay_post_process:
                delayed.append(entry)
            else:
                normal.append(entry)

        for entry in normal + delayed:
            if self._initial or entry.change_after_initial:
                processor = getattr(self._config.post_processor, entry.name, None)
                if callable(processor):
                    messages, errors = processor(entry=entry, config=self._config)
                    self._messages.extend(messages)
                    self._exit_messages.extend(errors)
            else:
                message = f"'{entry.name}' cannot be reconfigured. (post process)"
                self._messages.append(LogMessage(level=logging.INFO, message=message))

    def _check_choices(self) -> None:
        for entry in self._config.entries:
            if entry.cli_parameters and entry.choices:
                if entry.value.current not in entry.choices:
                    self._exit_messages.append(ExitMessage(message=entry.invalid_choice))
                    choices = [
                        f"{entry.cli_parameters.short} {str(choice).lower()}"
                        for choice in entry.choices
                    ]
                    exit_msg = f"Try again with {oxfordcomma(choices, 'or')}"
                    self._exit_messages.append(
                        ExitMessage(message=exit_msg, prefix=ExitPrefix.HINT),
                    )

    def _apply_previous_cli_to_current(self) -> None:
        """Apply eligible previous CLI values to current not set by the CLI"""

        # _apply_previous_cli_entries must be ALL or a list of entries
        if self._apply_previous_cli_entries is not C.ALL and not isinstance(
            self._apply_previous_cli_entries,
            list,
        ):
            return

        current_subcommand = [
            entry.value.current for entry in self._config.entries if entry.subcommand_value is True
        ][0]
        previous_subcommand = [
            entry.value.current
            for entry in self._config.initial.entries
            if entry.subcommand_value is True
        ][0]

        for current_entry in self._config.entries:
            # retrieve the corresponding previous entry
            previous_entry = self._config.initial.entry(current_entry.name)

            # skip if not initial and not able to be changed
            if not any((self._initial, current_entry.change_after_initial)):
                message = f"'{current_entry.name}' cannot be reconfigured (apply previous cli)"
                self._messages.append(LogMessage(level=logging.INFO, message=message))
                continue

            # skip if currently set from the CLI
            if current_entry.value.source is C.USER_CLI:
                continue

            # skip if _apply_previous_cli_entries is a list and the entry isn't in it
            if (
                isinstance(self._apply_previous_cli_entries, list)
                and current_entry.name not in self._apply_previous_cli_entries
            ):
                continue

            # skip if the previous entry not eligible for reapplication
            if previous_entry.apply_to_subsequent_cli not in [C.ALL, C.SAME_SUBCOMMAND]:
                continue

            # skip if the same subcommand is required for reapplication
            if current_entry.apply_to_subsequent_cli is C.SAME_SUBCOMMAND:
                if current_subcommand != previous_subcommand:
                    continue

            # skip if the previous entry was not set by the CLI
            if previous_entry.value.source is not C.USER_CLI:
                continue

            current_entry.value.current = previous_entry.value.current
            current_entry.value.source = C.PREVIOUS_CLI<|MERGE_RESOLUTION|>--- conflicted
+++ resolved
@@ -8,18 +8,11 @@
 from typing import Tuple
 from typing import Union
 
-<<<<<<< HEAD
 from ..utils.functions import ExitMessage
 from ..utils.functions import ExitPrefix
 from ..utils.functions import LogMessage
 from ..utils.functions import oxfordcomma
-=======
-from ..utils import ExitMessage
-from ..utils import ExitPrefix
-from ..utils import LogMessage
-from ..utils import oxfordcomma
 from ..utils.functions import shlex_join
->>>>>>> 9a740c56
 from ..utils.serialize import SafeLoader
 from ..utils.serialize import yaml
 from .definitions import ApplicationConfiguration
