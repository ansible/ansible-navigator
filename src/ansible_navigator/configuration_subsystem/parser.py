"""Build the argument parser."""

from argparse import SUPPRESS
from argparse import ArgumentParser
from argparse import _SubParsersAction
from typing import Any
from typing import Dict
from typing import Tuple

from ..utils.functions import oxfordcomma
from .definitions import ApplicationConfiguration
from .definitions import Constants as C


class Parser:
    """Build the args."""

    def __init__(self, config: ApplicationConfiguration):
        """Initialize the command line interface parameter parser.

        :param config: The current settings for the application
        """
        self._config = config
        self._base_parser = ArgumentParser(add_help=False)
        self._configure_base()
        self.parser = ArgumentParser(parents=[self._base_parser])
        self._subparsers = self._add_subcommand_holder()
        self._configure_subparsers()

    @staticmethod
    def generate_argument(entry) -> Tuple[Any, Any, Dict[str, Any]]:
        """Generate an argparse argument.

        :param entry: Single settings entry
<<<<<<< HEAD
        :returns: Argparse object
=======
        :returns: Long and short cli parameters, and dictionary of parsed arguments
>>>>>>> a58950d4
        """
        kwargs = {}
        help_strings = [entry.short_description]
        if entry.choices:
            lower_choices = (str(choice).lower() for choice in entry.choices)
            help_strings.append(f"(choices: {oxfordcomma(lower_choices, 'or')})")
        if entry.value.default is not C.NOT_SET:
            help_strings.append(f"(default: '{str(entry.value.default).lower()}')")
        kwargs["help"] = " ".join(help_strings)

        kwargs["default"] = SUPPRESS

        if entry.cli_parameters.positional:
            long = None
            if entry.cli_parameters.nargs is None:
                kwargs["nargs"] = "?"
            else:
                kwargs["nargs"] = entry.cli_parameters.nargs
        else:
            long = entry.cli_parameters.long_override or f"--{entry.name_dashed}"
            kwargs["dest"] = entry.name
            if entry.cli_parameters.nargs is not None:
                kwargs["nargs"] = entry.cli_parameters.nargs

        if entry.cli_parameters.metavar is not None:
            kwargs["metavar"] = entry.cli_parameters.metavar

        if entry.cli_parameters.action is not None:
            kwargs["action"] = entry.cli_parameters.action

        return entry.cli_parameters.short, long, kwargs

    def _add_parser(self, parser, entry) -> None:
        if entry.cli_parameters:
            short, long, kwargs = self.generate_argument(entry)
            if not all((short, long)):
                parser.add_argument(entry.name, **kwargs)
            else:
                parser.add_argument(short, long, **kwargs)

    def _add_subcommand_holder(self) -> _SubParsersAction:
        subcommand_value = [
            entry for entry in self._config.entries if entry.subcommand_value is True
        ]
        if len(subcommand_value) == 0:
            raise ValueError("No entry with subparser value defined")
        if len(subcommand_value) > 1:
            raise ValueError("Multiple entries with subparser value defined")
        entry = subcommand_value[0]
        return self.parser.add_subparsers(
            title=entry.short_description,
            dest=entry.name,
            metavar="{subcommand} --help",
        )

    def _configure_base(self) -> None:
        if isinstance(self._config.application_version, C):
            version = self._config.application_version.value
        else:
            version = self._config.application_version
        self._base_parser.add_argument(
            "--version",
            action="version",
            version="%(prog)s " + version,
        )

        for entry in self._config.entries:
            if entry.subcommands is C.ALL:
                self._add_parser(self._base_parser, entry)

    def _configure_subparsers(self) -> None:
        for subcommand in self._config.subcommands:
            parser = self._subparsers.add_parser(
                subcommand.name,
                epilog=subcommand.epilog,
                help=subcommand.description,
                description=f"{subcommand.name}: {subcommand.description}",
                parents=[self._base_parser],
            )
            for entry in self._config.entries:
                if isinstance(entry.subcommands, list) and subcommand.name in entry.subcommands:
                    self._add_parser(parser, entry)<|MERGE_RESOLUTION|>--- conflicted
+++ resolved
@@ -32,11 +32,7 @@
         """Generate an argparse argument.
 
         :param entry: Single settings entry
-<<<<<<< HEAD
-        :returns: Argparse object
-=======
         :returns: Long and short cli parameters, and dictionary of parsed arguments
->>>>>>> a58950d4
         """
         kwargs = {}
         help_strings = [entry.short_description]
