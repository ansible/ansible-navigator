--- conflicted
+++ resolved
@@ -170,11 +170,7 @@
         params: List,
         apply_previous_cli_entries: C = C.ALL,
         attach_cdc: bool = False,
-<<<<<<< HEAD
-    ) -> Tuple[List[LogMessage], List[ExitMessage]]:
-=======
     ) -> bool:
->>>>>>> 05c1af6a
         """Update the current args.
 
         Pass the params through the configuration subsystem
@@ -206,9 +202,6 @@
             else:
                 self._logger.log(level=exit_msg.level, msg=exit_msg.message)
 
-<<<<<<< HEAD
-        return messages, exit_messages
-=======
         if exit_messages:
             warn_msg = ["Errors were encountered while parsing the last command."]
             warn_msg.extend([f"{message.plain_text()}" for message in exit_messages])
@@ -216,7 +209,6 @@
             self._interaction.ui.show_form(warning)
             return False
         return True
->>>>>>> 05c1af6a
 
     def write_artifact(self, filename: str) -> None:
         """Write an artifact file.
