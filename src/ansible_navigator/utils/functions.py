--- conflicted
+++ resolved
@@ -12,23 +12,15 @@
 import shlex
 import shutil
 import zoneinfo
-
 from pathlib import Path
-from typing import TYPE_CHECKING
-from typing import Any
-
-from jinja2 import Environment
-from jinja2 import StrictUndefined
-from jinja2 import TemplateError
-
-from .definitions import GOLDEN_RATIO
-from .definitions import ExitMessage
-from .definitions import LogMessage
-
+from typing import TYPE_CHECKING, Any
+
+from jinja2 import Environment, StrictUndefined, TemplateError
+
+from .definitions import GOLDEN_RATIO, ExitMessage, LogMessage
 
 if TYPE_CHECKING:
-    from collections.abc import Iterable
-    from collections.abc import Mapping
+    from collections.abc import Iterable, Mapping
 
 
 logger = logging.getLogger(__name__)
@@ -51,20 +43,7 @@
     return f"{', '.join(str(x) for x in listed[:-1])} {condition} {listed[-1]}"
 
 
-<<<<<<< HEAD
-def abs_user_path(file_path: str) -> str:
-    """Resolve a path.
-
-    :param file_path: The file path to resolve
-    :returns: Resolved file path
-    """
-    return os.path.abspath(os.path.expanduser(os.path.expandvars(file_path)))  # noqa:PTH100
-
-
 def expand_path(path: str | Path) -> Path:
-=======
-def expand_path(path: str) -> Path:
->>>>>>> 9a2bdacc
     """Resolve a path.
 
     :param path: The file path to resolve
