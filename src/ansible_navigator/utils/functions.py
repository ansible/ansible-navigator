--- conflicted
+++ resolved
@@ -12,23 +12,15 @@
 import shlex
 import shutil
 import zoneinfo
-
 from pathlib import Path
-from typing import TYPE_CHECKING
-from typing import Any
-
-from jinja2 import Environment
-from jinja2 import StrictUndefined
-from jinja2 import TemplateError
-
-from .definitions import GOLDEN_RATIO
-from .definitions import ExitMessage
-from .definitions import LogMessage
-
+from typing import TYPE_CHECKING, Any
+
+from jinja2 import Environment, StrictUndefined, TemplateError
+
+from .definitions import GOLDEN_RATIO, ExitMessage, LogMessage
 
 if TYPE_CHECKING:
-    from collections.abc import Iterable
-    from collections.abc import Mapping
+    from collections.abc import Iterable, Mapping
 
 
 logger = logging.getLogger(__name__)
@@ -224,15 +216,10 @@
     potential_paths: list[Path] = []
     found_files: list[Path] = []
 
-<<<<<<< HEAD
-    potential_paths.append([os.path.expanduser("~"), ".ansible-navigator"])
-    potential_paths.append([str(Path.cwd()), "ansible-navigator"])
-=======
     settings_file_home = Path.home() / ".ansible-navigator"
     settings_file_current = Path.cwd() / "ansible-navigator"
     potential_paths.append(settings_file_home)
     potential_paths.append(settings_file_current)
->>>>>>> a968138e
 
     for path in potential_paths:
         message = f"Looking in {path}"
