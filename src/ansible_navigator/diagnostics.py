"""Produce a diagnostics report in json format."""
from __future__ import annotations

import datetime
import sys
import traceback

from collections.abc import Iterator
from dataclasses import asdict
from dataclasses import dataclass
from importlib.util import find_spec
from pathlib import Path
from sys import stdout
from typing import Any
from typing import Callable
from typing import Union

from .command_runner import Command
from .command_runner import CommandRunner
from .configuration_subsystem import Constants
from .configuration_subsystem import to_effective
from .configuration_subsystem import to_sources
from .configuration_subsystem.definitions import ApplicationConfiguration
from .image_manager import introspect
from .image_manager import introspector
from .utils import ansi
from .utils.compatibility import importlib_metadata
from .utils.definitions import ExitMessage
from .utils.definitions import LogMessage
from .utils.functions import now_iso
from .utils.functions import shlex_join
from .utils.serialize import Loader
from .utils.serialize import write_diagnostics_json
from .utils.serialize import yaml


<<<<<<< HEAD
JSONTypes = Union[bool, int, str, dict, list]
=======
JSONTypes = Union[bool, int, str, Dict, List[Any]]
>>>>>>> 5a9d26bb


@dataclass
class Collector:
    """Data class for a collector."""

    name: str

    def start(self, color: bool):
        """Output start information to the console.

        :param color: Whether to color the message
        """
        message = f"Collecting {self.name} information"
        information = f"{message:.<60}"
        ansi.working(color=color, message=information)

    def fail(self, color: bool, duration: float) -> None:
        """Output fail information to the console.

        :param color: Whether to color the message
        :param duration: The duration of the collection
        """
        message = f"{self.name.capitalize()} information collection failed"
        information = f"{message:.<60}{duration:.2f}s"
        ansi.failed(color=color, message=information)

    def finish(self, color: bool, duration: float) -> None:
        """Output finish information to the console.

        :param color: Whether to color the message
        :param duration: The duration of the collection
        """
        message = f"{self.name.capitalize()} information collected"
        information = f"{message:.<60}{duration:.2f}s"

        # information = f"{message:<.50}{duration_message:>.7}"
        ansi.success(color=color, message=information)


@dataclass
class Diagnostics:
    """Data class for the diagnostics."""

    # pylint: disable=too-many-instance-attributes

    __WARNING__: dict[str, JSONTypes]  # pylint: disable=invalid-name
    basics: dict[str, JSONTypes]
    container_engines: dict[str, JSONTypes]
    execution_environment: dict[str, JSONTypes]
    initialization: dict[str, JSONTypes]
    local_system: dict[str, JSONTypes]
    logs: dict[str, JSONTypes]
    python_packages: dict[str, JSONTypes]
    settings: dict[str, JSONTypes]
    settings_file: dict[str, JSONTypes]


def register(collector: Collector):
    """Register a collector.

    :param collector: The collector to register
    :returns: The decorator
    """

    def decorator(func):
        """Add the dunder collector to the func.

        :param func: The function to decorate
        :returns: The decorated function
        """
        func.__collector__ = collector
        return func

    return decorator


DIAGNOSTIC_FAILURES = 0


class FailedCollection(Exception):
    """Exception for a failed collection."""

    def __init__(self, errors):
        """Initialize the exception.

        :param errors: The errors
        """
        super().__init__()
        self.errors = errors


def diagnostic_runner(func):
    """Wrap and run a collector.

    :param func: The function to wrap
    :returns: The decorator
    """

    def wrapper(*args, **kwargs):
        """Wrap and run the collector.

        :param args: The positional arguments
        :param kwargs: The keyword arguments
        :returns: The result of the function with elapsed or error information
        """
        global DIAGNOSTIC_FAILURES  # pylint: disable=global-statement
        start = datetime.datetime.now()
        color = args[0].color
        collector = func.__collector__
        collector.start(color=color)
        try:
            result = func(*args, **kwargs)
            duration = (datetime.datetime.now() - start).total_seconds()
            collector.finish(color=color, duration=duration)
        except FailedCollection as error:
            # A collector exception, has data
            result = error.errors
            duration = (datetime.datetime.now() - start).total_seconds()
            collector.fail(color=color, duration=duration)
            DIAGNOSTIC_FAILURES += 1
        except Exception as error:  # pylint: disable=broad-except
            # Any other exception, has no data
            result = {"error": str(error) + "\n" + traceback.format_exc()}
            duration = (datetime.datetime.now() - start).total_seconds()
            collector.fail(color=color, duration=duration)
            DIAGNOSTIC_FAILURES += 1
        result["duration"] = round(duration)
        return result

    return wrapper


class DiagnosticsCollector:
    """The diagnostics collector."""

    WARNING = "The following output may contain sensitive data, please review it carefully."

    def __init__(
        self,
        args: ApplicationConfiguration,
        messages: list[LogMessage],
        exit_messages: list[ExitMessage],
    ):
        """Initialize the ShowTech class.

        :param args: The current settings
        :param messages: The messages to log
        :param exit_messages: The exit messages to log
        """
        self._args = args
        self.color = args.display_color and stdout.isatty()
        self._messages = messages
        self._exit_messages = exit_messages

    @property
    def registered(self) -> Iterator[Callable]:
        """Return the registered diagnostics.

        :returns: The registered diagnostics
        """
        return (getattr(self, f) for f in dir(self) if hasattr(getattr(self, f), "registration"))

    def run(self) -> None:
        """Collect as much information as possible about everything and dump to a json file."""
        ansi.warning(color=self.color, message=self.WARNING)
        diagnostics = Diagnostics(
            __WARNING__=self._warning(),
            basics=self._basics(),
            container_engines=self._container_engines(),
            execution_environment=self._execution_environment(),
            initialization=self._initialization(),
            local_system=self._local_system(),
            logs=self._log_collector(),
            python_packages=self._python_packages(),
            settings=self._settings(),
            settings_file=self._settings_file(),
        )

        time = now_iso("local")
        file_name = f"diagnostics-{time}.json"
        path = f"{Path.home()}/{file_name}"
        mode = 0o600
        write_diagnostics_json(path, mode, asdict(diagnostics))
        message = f"\nDiagnostics written to: {path}"

        if DIAGNOSTIC_FAILURES > 0:
            ansi.warning(color=self.color, message=message)
        else:
            ansi.success(color=self.color, message=message)
        sys.exit(0)

    @diagnostic_runner
    @register(Collector(name="warning"))
    def _warning(self) -> dict[str, JSONTypes]:
        """Add a warning.

        :returns: The warning
        """
        return {"message": self.WARNING}

    @diagnostic_runner
    @register(Collector(name="basic"))
    def _basics(self) -> dict[str, JSONTypes]:
        """Add basic information.

        :returns: The basic information
        """
        return {
            "application_name": self._args.application_name,
            "application_version": str(self._args.application_version),
            "action_packages": list(self._args.internals.action_packages),
            "original_command": shlex_join(sys.argv),
            "settings_file_path": str(self._args.internals.settings_file_path),
            "settings_source": str(self._args.internals.settings_source),
            "share_directory": self._args.internals.share_directory,
        }

    @diagnostic_runner
    @register(Collector(name="container engines"))
    def _container_engines(self) -> dict[str, JSONTypes]:
        """Add container engines.

        :returns: The container engines
        """
        commands = [
            Command(identity="podman", command="podman --version", post_process=lambda c: c),
            Command(identity="docker", command="docker --version", post_process=lambda c: c),
        ]
        CommandRunner().run_single_process(commands)
        engines: dict[str, JSONTypes] = {}
        for command in commands:
            engines[command.identity] = {
                "return_code": command.return_code,
                "selected": bool(self._args.container_engine == command.identity),
                "stdout": command.stdout,
                "stderr": command.stderr,
            }
        return engines

    @diagnostic_runner
    @register(Collector(name="execution environment"))
    def _execution_environment(self) -> dict[str, JSONTypes]:
        """Add execution environment information.

        :raises FailedCollection: If the collection process fails
        :returns: The execution environment information
        """
        if self._args.entry("container_engine").value.source is Constants.DEFAULT_CFG:
            return {"errors": "No container engine available or found"}

        details, errors, return_code = introspector.run(
            image_name=self._args.execution_environment_image,
            container_engine=self._args.container_engine,
        )
        details = {"details": details, "errors": errors, "return_code": return_code}
        if errors or not details:
            raise FailedCollection(details)
        return details

    @diagnostic_runner
    @register(Collector(name="initialization"))
    def _initialization(self) -> dict[str, JSONTypes]:
        """Add initialization information.

        :returns: The initialization information
        """
        return {
            "messages": [msg.message for msg in self._messages],
            "exit_messages": [msg.message for msg in self._exit_messages],
        }

    @diagnostic_runner
    @register(Collector(name="log"))
    def _log_collector(self) -> dict[str, JSONTypes]:
        """Add log collector information.

        :returns: The log collector information
        """
        logs: list[JSONTypes] = []
        cwd_log = Path("./ansible-navigator.log")
        if cwd_log.exists():
            contents = cwd_log.read_text(encoding="utf-8").splitlines()
            log = {
                "name": str(cwd_log),
                "contents": contents,
                "date": cwd_log.stat().st_mtime,
            }
            logs.append(log)
        settings_log = Path(self._args.log_file)
        if cwd_log != settings_log and settings_log.exists():
            contents = settings_log.read_text(encoding="utf-8").splitlines()
            log = {
                "name": str(settings_log),
                "contents": contents,
                "date": settings_log.stat().st_mtime,
            }
            logs.append(log)
        return {"found": bool(logs), "logs": logs}

    @diagnostic_runner
    @register(Collector(name="local system"))
    def _local_system(self) -> dict[str, JSONTypes]:
        """Add local system information.

        :raises FailedCollection: If the collection process fails
        :returns: The local system information
        """
        results = introspect.main(serialize=False)
        if not results:
            raise FailedCollection(results)
        if results.get("errors"):
            raise FailedCollection(results["errors"])
        return {"details": results}

    @diagnostic_runner
    @register(Collector(name="python packages"))
    def _python_packages(self) -> dict[str, JSONTypes]:
        """Add python packages information.

        :returns: The python packages information
        """
        pkgs = importlib_metadata.packages_distributions()
        meta: dict[str, Any] = {}
        for _python_name, pkg_names in pkgs.items():
            for pkg_name in pkg_names:
                if pkg_name not in meta:
                    meta[pkg_name] = importlib_metadata.metadata(pkg_name).json
                    spec = find_spec(pkg_name)
                    if spec:
                        meta[pkg_name]["location"] = spec.origin
                    meta[pkg_name]["requires"] = importlib_metadata.distribution(pkg_name).requires
        return meta

    @diagnostic_runner
    @register(Collector(name="settings"))
    def _settings(self) -> dict[str, JSONTypes]:
        """Add settings information.

        :returns: The settings information
        """
        return {
            "effective": to_effective(self._args),
            "sources": to_sources(self._args),
        }

    @diagnostic_runner
    @register(Collector(name="settings file"))
    def _settings_file(self) -> dict[str, JSONTypes]:
        """Add settings file information.

        :returns: The settings file information
        """
        contents: dict[str, JSONTypes] = {}
        if self._args.internals.settings_file_path:
            text = Path(self._args.internals.settings_file_path).read_text(encoding="utf-8")
            contents = yaml.load(text, Loader=Loader)
        return {"contents": contents}<|MERGE_RESOLUTION|>--- conflicted
+++ resolved
@@ -2,6 +2,7 @@
 from __future__ import annotations
 
 import datetime
+import importlib.metadata as importlib_metadata
 import sys
 import traceback
 
@@ -24,7 +25,6 @@
 from .image_manager import introspect
 from .image_manager import introspector
 from .utils import ansi
-from .utils.compatibility import importlib_metadata
 from .utils.definitions import ExitMessage
 from .utils.definitions import LogMessage
 from .utils.functions import now_iso
@@ -34,11 +34,7 @@
 from .utils.serialize import yaml
 
 
-<<<<<<< HEAD
-JSONTypes = Union[bool, int, str, dict, list]
-=======
-JSONTypes = Union[bool, int, str, Dict, List[Any]]
->>>>>>> 5a9d26bb
+JSONTypes = Union[bool, int, str, dict, list[Any]]
 
 
 @dataclass
