--- conflicted
+++ resolved
@@ -101,10 +101,6 @@
         filter_content_keys: Callable = lambda x: x,
         color_menu_item: Callable = lambda *args, **kwargs: (0, 0),
         content_heading: Callable = lambda *args, **kwargs: None,
-<<<<<<< HEAD
-    ) -> Interaction:
-        """Refer to and keep in sync with UserInterface.show"""
-=======
     ) -> "Interaction":
         """Refer to and keep in sync with UserInterface.show.
 
@@ -117,7 +113,6 @@
         :param color_menu_item: To color the menu item
         :param content_heading: Refers to the content heading
         """
->>>>>>> 10dce460
 
 
 class Ui(NamedTuple):
@@ -239,13 +234,8 @@
                     self._logger.exception(exc)
         return self._menu_filter
 
-<<<<<<< HEAD
     def scroll(self, value: int | None = None) -> int:
         """Set or return the current scroll
-=======
-    def scroll(self, value: Optional[int] = None) -> int:
-        """Set or return the current scroll.
->>>>>>> 10dce460
 
         :param value: the value to set the scroll to
         :raises TypeError: raise exception here
@@ -587,13 +577,8 @@
         self._cache_init_colors(rendered)
         return self._color_decorate_lines(rendered)
 
-<<<<<<< HEAD
     def _cache_init_colors(self, lines: list):
         """Cache and init the unique colors for future use
-=======
-    def _cache_init_colors(self, lines: List):
-        """Cache and init the unique colors for future use.
->>>>>>> 10dce460
 
         Maintain a mapping of RGB colors
         to curses colors in self._rgb_to_curses_color_idx
@@ -667,13 +652,8 @@
             decoration=decoration,
         )
 
-<<<<<<< HEAD
     def _filter_and_serialize(self, obj: Any) -> tuple[CursesLines | None, CursesLines]:
         """filter an obj and serialize
-=======
-    def _filter_and_serialize(self, obj: Any) -> Tuple[Optional[CursesLines], CursesLines]:
-        """Filter an obj and serialize.
->>>>>>> 10dce460
 
         :param obj: the obj to serialize
         :returns: the serialize lines ready for display
@@ -793,13 +773,8 @@
                 content = Content(showing=filtered)
                 return Interaction(name=name, action=action, content=content, ui=self._ui)
 
-<<<<<<< HEAD
     def _obj_match_filter(self, obj: dict, columns: list) -> bool:
         """Check columns in a dictionary against a regex
-=======
-    def _obj_match_filter(self, obj: Dict, columns: List) -> bool:
-        """Check columns in a dictionary against a regex.
->>>>>>> 10dce460
 
         :param obj: The dict to check
         :param columns: The dicts keys to check
@@ -812,14 +787,8 @@
 
     @staticmethod
     @lru_cache(maxsize=None)
-<<<<<<< HEAD
     def _search_value(regex: Pattern, value: str) -> Match | None:
-        """check a str against a regex
-=======
-    def _search_value(regex: Pattern, value: str) -> Optional[Match]:
-        """Check a str against a regex.
-
->>>>>>> 10dce460
+        """check a str against a regex.
         lru_cache enabled because this is hit during resize
 
         :param regex: the compiled regex
@@ -833,13 +802,8 @@
         current: Sequence[Any],
         columns: list,
         indices,
-<<<<<<< HEAD
-    ) -> tuple[CursesLines, CursesLines]:
-        """build the menu
-=======
     ) -> Tuple[CursesLines, CursesLines]:
         """Build the menu.
->>>>>>> 10dce460
 
         :param current: A dict
         :param columns: The keys from the dictionary to use as columns
@@ -856,13 +820,8 @@
         menu_heading, menu_items = menu_builder.build(current, columns, indices)
         return menu_heading, menu_items
 
-<<<<<<< HEAD
     def _show_menu(self, current: Sequence[Any], columns: list, await_input: bool) -> Interaction:
-        """Show a menu on the screen
-=======
-    def _show_menu(self, current: Sequence[Any], columns: List, await_input: bool) -> Interaction:
         """Show a menu on the screen.
->>>>>>> 10dce460
 
         :param current: A dict
         :param columns: The keys from the dictionary to use as columns
