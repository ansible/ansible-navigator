"""Run subcommand implementation."""

from __future__ import annotations

import curses
import json
import logging
import os
import re
import shlex
import shutil
import time
import uuid

from math import floor
from operator import itemgetter
from pathlib import Path
from queue import Queue
from typing import TYPE_CHECKING
from typing import Any

from ansible_navigator.action_base import ActionBase
from ansible_navigator.action_defs import RunStdoutReturn
from ansible_navigator.configuration_subsystem import to_effective
from ansible_navigator.configuration_subsystem import to_sources
from ansible_navigator.content_defs import ContentView
from ansible_navigator.content_defs import SerializationFormat
from ansible_navigator.runner import CommandAsync
from ansible_navigator.steps import Step
from ansible_navigator.ui_framework import CursesLine
from ansible_navigator.ui_framework import CursesLinePart
from ansible_navigator.ui_framework import CursesLines
from ansible_navigator.ui_framework import Interaction
from ansible_navigator.ui_framework import dict_to_form
from ansible_navigator.ui_framework import form_to_dict
from ansible_navigator.ui_framework import nonblocking_notification
from ansible_navigator.ui_framework import warning_notification
from ansible_navigator.utils.functions import check_playbook_type
from ansible_navigator.utils.functions import expand_path
from ansible_navigator.utils.functions import human_time
from ansible_navigator.utils.functions import is_jinja
from ansible_navigator.utils.functions import now_iso
from ansible_navigator.utils.functions import remove_ansi
from ansible_navigator.utils.functions import round_half_up
from ansible_navigator.utils.serialize import serialize_write_file

from . import _actions as actions
from . import run_action
from .stdout import Action as stdout_action


if TYPE_CHECKING:
    from collections.abc import Callable

    from ansible_navigator.app_public import AppPublic
    from ansible_navigator.configuration_subsystem.definitions import ApplicationConfiguration


RESULT_TO_COLOR = [
    ("(?i)^failed$", 9),
    ("(?i)^ok$", 10),
    ("(?i)^ignored$", 13),
    ("(?i)^skipped$", 14),
    ("(?i)^in progress$", 8),
]


def get_color(word: str) -> int:
    """Retrieve color value matching the keyword.

    :param word: Keyword to match color.
    :returns: Color value
    """
    return next(
        (x[1] for x in RESULT_TO_COLOR if re.match(x[0], word)),
        0,
    )


def color_menu(_colno: int, colname: str, entry: dict[str, Any]) -> tuple[int, int]:
    """Find matching color for word.

    :param colname: The column name
    :param entry: The menu entry
    :returns: The color and decoration
    """
    colval = entry[colname]
    color = 0
    decoration = 0
    if "__play_name" in entry:
        if not colval:
            color = 8
        elif colname in ["__task_count", "__play_name", "__progress"]:
            failures = entry["__failed"] + entry["__unreachable"]
            if failures:
                color = 9
            elif entry["__ok"]:
                color = 10
            else:
                color = 8
        elif colname == "__changed":
            color = 11
        else:
            color = get_color(colname[2:])

        if colname == "__progress" and entry["__progress"].strip().lower() == "complete":
            decoration = curses.A_BOLD

    elif "task" in entry:
        if entry["__result"].lower() == "in progress" or (
            colname in ["__result", "__host", "__number", "__task", "__task_action"]
        ):
            color = get_color(entry["__result"])
        elif colname == "__changed":
            color = 11 if colval is True else get_color(entry["__result"])
        elif colname == "__duration":
            color = 12

    return color, decoration


def content_heading(obj: Any, screen_w: int) -> CursesLines | None:
    """Create a heading for some piece of content showing.

    :param obj: The content going to be shown
    :param screen_w: The current screen width
    :returns: The heading
    """
    if isinstance(obj, dict) and "task" in obj:
        detail = f"Play name: {obj['play']}:{obj['__number']}"

        line_1 = CursesLine(
            (CursesLinePart(column=0, string=detail, color=0, decoration=0),),
        )

        detail = f"Task name: {obj['task']}"
        line_2 = CursesLine(
            (CursesLinePart(column=0, string=detail, color=0, decoration=0),),
        )

        if obj["__changed"] is True:
            color = 11
            res = "CHANGED"
        else:
            color = next((x[1] for x in RESULT_TO_COLOR if re.match(x[0], obj["__result"])), 0)
            res = obj["__result"]

        if "res" in obj and "msg" in obj["res"]:
            msg = str(obj["res"]["msg"]).replace("\n", " ").replace("\r", "")
        else:
            msg = ""

        string = f"{res}: {obj['__host']} {msg}"
        string = string + (" " * (screen_w - len(string) + 1))
        line_3 = CursesLine(
            (CursesLinePart(column=0, string=string, color=color, decoration=curses.A_UNDERLINE),),
        )

        return CursesLines((line_1, line_2, line_3))
    return None


def filter_content_keys(obj: dict[Any, Any]) -> dict[Any, Any]:
    """Filter out some keys when showing collection content.

    :param obj: The object from which keys should be removed
    :returns: The object with keys removed
    """
    return {k: v for k, v in obj.items() if not (k.startswith("_") or k.endswith("uuid"))}


PLAY_COLUMNS = [
    "__play_name",
    "__ok",
    "__changed",
    "__unreachable",
    "__failed",
    "__skipped",
    "__ignored",
    "__in progress",
    "__task_count",
    "__progress",
]

TASK_LIST_COLUMNS = [
    "__result",
    "__host",
    "__number",
    "__changed",
    "__task",
    "__task_action",
    "__duration",
]


@actions.register
class Action(ActionBase):
    # pylint: disable=too-many-instance-attributes
    """Run command implementation."""

    KEGEX = r"""(?x)
            ^
            (?P<run>r(?:un)?
            (\s(?P<params_run>.*))?)
            $"""

    def __init__(self, args: ApplicationConfiguration) -> None:
        """Initialize the ``:run`` action.

        :param args: The current settings for the application
        """
        super().__init__(args=args, logger_name=__name__, name="run")

        self._subaction_type: str
        self._msg_from_plays: tuple[str | None, int | None] = (None, None)
        self._queue: Queue[dict[str, str]] = Queue()
        self.runner: CommandAsync
        self._runner_finished: bool
        self._auto_scroll = False
        #: Flag when the first message is received from runner
        self._first_message_received: bool = False

        self._plays = Step(
            name="plays",
            step_type="menu",
            columns=PLAY_COLUMNS,
            value=[],
            show_func=self._play_stats,
            select_func=self._task_list_for_play,
        )
        self._task_list_columns: list[str] = TASK_LIST_COLUMNS
        self._content_key_filter: Callable[[dict[Any, Any]], dict[Any, Any]] = filter_content_keys
        self._playbook_type: str = check_playbook_type(self._args.playbook)
        self._task_cache: dict[str, str] = {}
        """Task name storage from playbook_on_start using the task uuid as the key"""

    @property
    def mode(self) -> str:
        """Determine the mode and if playbook artifact creation is enabled.

        If so, run in interactive mode, but print stdout.

        :returns: If stdout and artifact creation, return a str statement as such, else return mode
        """
        if all(
            (
                self._args.mode == "stdout",
                self._args.playbook_artifact_enable,
                self._args.app != "replay",
            ),
        ):
            return "stdout_w_artifact"
        return self._args.mode

    def run_stdout(self) -> RunStdoutReturn:
        """Execute the ``run`` request for mode stdout.

        :returns: The return code from the runner invocation, along with a message to review the
            logs if not 0
        """
        if self._args.app == "replay":
            successful: bool = self._init_replay()
            if successful:
                return RunStdoutReturn(message="", return_code=0)
            return RunStdoutReturn(message="Please review the log for errors.", return_code=1)

        self._logger.debug("playbook requested in interactive mode")
        self._subaction_type = "playbook"
        self._logger = logging.getLogger(f"{__name__}_{self._subaction_type}")
        self._run_runner()
        while True:
            self._dequeue()
            if self.runner.finished:
                if self._args.playbook_artifact_enable:
                    self.write_artifact()
                self._logger.debug("runner finished")
                break
            # Sleep briefly to prevent 100% CPU utilization
            # in mode stdout, the delay introduced by the curses key read is not present
            time.sleep(0.01)
        return_code = self.runner.ansible_runner_instance.rc
        if return_code != 0:
            return RunStdoutReturn(
                message="Please review the log for errors.",
                return_code=return_code,
            )
        return RunStdoutReturn(message="", return_code=return_code)

    def run(self, interaction: Interaction, app: AppPublic) -> Interaction | None:
        """Run :run or :replay.

        :param interaction: The interaction from the user
        :param app: The app instance
        :returns: The pending interaction or none
        """
        self._prepare_to_run(app, interaction)
        initialized = False

        if interaction.action.match.groupdict().get("run"):
            self._logger.debug("run requested in interactive mode")
            self._subaction_type = "run"
            str_uuid = str(uuid.uuid4())
            self._logger = logging.getLogger(f"{__name__}_{str_uuid[-4:]}")
            self._name = f"run_{str_uuid[-4:]}"
            initialized = self._init_run()
        elif interaction.action.match.groupdict().get("replay"):
            self._logger.debug("replay requested in interactive mode")
            self._subaction_type = "replay"
            self._name = "replay"
            self._logger = logging.getLogger(f"{__name__}_{self._subaction_type}")
            initialized = self._init_replay()

        if not initialized:
            self._prepare_to_exit(interaction)
            return None

        self.steps.append(self._plays)

        # Show a notification until the first the first message from the queue is processed
        if self._subaction_type == "run":
            messages = ["Preparing for automation, please wait..."]
            notification = nonblocking_notification(messages=messages)
            interaction.ui.show_form(notification)
            while not self._first_message_received:
                self.update()

        while True:
            self.update()

            self._take_step()

            if not self.steps:
                if not self._runner_finished:
                    self._logger.error("Can not step back while playbook in progress, :q! to exit")
                    self.steps.append(self._plays)
                else:
                    self._logger.debug(
                        "No steps remaining for '%s' returning to calling app",
                        self._name,
                    )
                    break

            if self.steps.current.name == "quit":
                if self._args.app == "replay":
                    self._prepare_to_exit(interaction)
                    return self.steps.current
                done = self._prepare_to_quit(self.steps.current)
                if done:
                    self._prepare_to_exit(interaction)
                    return self.steps.current
                self.steps.back_one()

        self._prepare_to_exit(interaction)
        return None

    def _init_run(self) -> bool:
        """In the case of :run, check the user input.

        :returns: True
        """
        # Ensure the playbook and inventory are valid

        args_updated = self._update_args(
            ["run"] + shlex.split(self._interaction.action.match.groupdict()["params_run"] or ""),
        )
        if not args_updated:
            return False

        if self._playbook_type == "file":
            if isinstance(self._args.playbook, str):
                playbook_valid = Path(self._args.playbook).exists()
            else:
                playbook_valid = False

            if not playbook_valid:
                populated_form = self._prompt_for_playbook()
                if populated_form["cancelled"]:
                    return False

                new_cmd = ["run"]
                new_cmd.append(populated_form["fields"]["playbook"]["value"])

                if populated_form["fields"]["cmdline"]["value"]:
                    new_cmd.extend(shlex.split(populated_form["fields"]["cmdline"]["value"]))

                # Parse as if provided from the cmdline
                args_updated = self._update_args(new_cmd)
                if not args_updated:
                    return False

        self._run_runner()
        self._logger.info("Run initialized and playbook started.")
        return True

    def _init_replay(self) -> bool:
        """In the case of :replay, replay the artifact.

        Check for a version and process artifact file.

        :returns: True if replay completes, False if there is an error
        """
        self._logger.debug("Starting replay artifact request with mode %s", self.mode)

        if self.mode == "interactive":
            args_updated = self._update_args(
                ["replay"]
                + shlex.split(self._interaction.action.match.groupdict()["params_replay"] or ""),
            )
            if not args_updated:
                return False

        artifact_file = self._args.playbook_artifact_replay

        if isinstance(self._args.playbook_artifact_replay, str):
            artifact_valid = Path(self._args.playbook_artifact_replay).exists()
        else:
            artifact_valid = False

        if not artifact_valid and self.mode == "interactive":
            populated_form = self._prompt_for_artifact(artifact_file=artifact_file)
            if populated_form["cancelled"]:
                return False
            artifact_file = populated_form["fields"]["artifact_file"]["value"]

        try:
            with Path(artifact_file).open(encoding="utf-8") as fh:
                data = json.load(fh)
        except json.JSONDecodeError as exc:
            self._logger.debug("json decode error: %s", str(exc))
            self._logger.exception("Unable to parse artifact file")
            return False

        version = data.get("version", "")
        if version.startswith(("1.", "2.")):
            try:
                stdout = data["stdout"]
                if self.mode == "interactive":
                    self._plays.value = data["plays"]
                    self._interaction.ui.update_status(data["status"], data["status_color"])
                    self.stdout = stdout
                else:
                    for line in data["stdout"]:
                        if self._args.display_color is True:
                            print(line)
                        else:
                            print(remove_ansi(line))
            except KeyError as exc:
                self._logger.debug("missing keys from artifact file")
                self._logger.debug("error was: %s", str(exc))
                return False
        else:
            self._logger.error(
                "Incompatible artifact version, got '%s', compatible = '1.y.z'",
                version,
            )
            return False

        self._runner_finished = True
        self._logger.debug("Completed replay artifact request with mode %s", self.mode)
        return True

    def _prompt_for_artifact(self, artifact_file: str) -> dict[Any, Any]:
        """Prompt for a valid artifact file.

        :param artifact_file: Artifact file
        :returns: Dict with artifact detail entries
        """
        if not isinstance(artifact_file, str):
            artifact_file = ""

        form_dict: dict[str, Any] = {
            "title": "Artifact file not found, please confirm the following",
            "fields": [],
        }
        form_field = {
            "name": "artifact_file",
            "prompt": "Path to artifact file",
            "type": "text_input",
            "validator": {"name": "valid_file_path"},
            "pre_populate": artifact_file,
        }
        form_dict["fields"].append(form_field)
        form = dict_to_form(form_dict)
        self._interaction.ui.show_form(form)
        populated_form = form_to_dict(form, key_on_name=True)
        return populated_form

    def _prompt_for_playbook(self) -> dict[Any, Any]:
        """Pre-populate a form to confirm the playbook details.

        :returns: Dict with playbook and inventory detail entries
        """
        self._logger.debug("Inventory/Playbook not set, provided, or valid, prompting")

        playbook = self._args.playbook if isinstance(self._args.playbook, str) else ""

        cmdline = " ".join(self._args.cmdline) if isinstance(self._args.cmdline, list) else ""

        form_dict: dict[str, Any] = {
            "title": "Playbook not found, please confirm the following",
            "fields": [],
        }
        form_field = {
            "name": "playbook",
            "pre_populate": playbook,
            "prompt": "Path to playbook",
            "type": "text_input",
            "validator": {"name": "valid_file_path"},
        }
        form_dict["fields"].append(form_field)

        form_field = {
            "name": "cmdline",
            "pre_populate": cmdline,
            "prompt": "Additional command line parameters",
            "type": "text_input",
            "validator": {"name": "none"},
        }
        form_dict["fields"].append(form_field)
        form = dict_to_form(form_dict)
        self._interaction.ui.show_form(form)
        populated_form = form_to_dict(form, key_on_name=True)
        return populated_form

    def _take_step(self) -> None:
        """Run the current step on the stack."""
        result = None
        if isinstance(self.steps.current, Interaction):
            result = run_action(self.steps.current.name, self.app, self.steps.current)
        elif isinstance(self.steps.current, Step):
            if self.steps.current.show_func:
                self.steps.current.show_func()

            if self.steps.current.type == "menu":
                new_scroll = len(self.steps.current.value)
                if self._auto_scroll:
                    self._interaction.ui.scroll(new_scroll)

                result = self._interaction.ui.show(
                    obj=self.steps.current.value,
                    columns=self.steps.current.columns,
                    color_menu_item=color_menu,
                )

                if self._interaction.ui.scroll() < new_scroll and self._auto_scroll:
                    self._logger.debug("auto_scroll disabled")
                    self._auto_scroll = False
                elif self._interaction.ui.scroll() >= new_scroll and not self._auto_scroll:
                    self._logger.debug("auto_scroll enabled")
                    self._auto_scroll = True

            elif self.steps.current.type == "content":
                result = self._interaction.ui.show(
                    obj=self.steps.current.value,
                    index=self.steps.current.index,
                    content_heading=content_heading,
                    filter_content_keys=self._content_key_filter,
                )
        if result is None:
            self.steps.back_one()
        else:
            self.steps.append(result)

    def _run_runner(self) -> None:
        """Spin up runner.

        :raises RuntimeError: If no ansible-playbook executable
        """
        executable_cmd: str | None

        mode = "interactive" if self.mode == "stdout_w_artifact" else self.mode

        if isinstance(self._args.set_environment_variable, dict):
            set_env_vars = {**self._args.set_environment_variable}
        else:
            set_env_vars = {}

        if self._args.display_color is False:
            set_env_vars["ANSIBLE_NOCOLOR"] = "1"

        kwargs = {
            "container_engine": self._args.container_engine,
            "host_cwd": os.getcwd(),
            "execution_environment_image": self._args.execution_environment_image,
            "execution_environment": self._args.execution_environment,
            "inventory": self._args.inventory,
            "navigator_mode": mode,
            "pass_environment_variable": self._args.pass_environment_variable,
            "set_environment_variable": set_env_vars,
            "private_data_dir": self._args.ansible_runner_artifact_dir,
            "rotate_artifacts": self._args.ansible_runner_rotate_artifacts_count,
            "timeout": self._args.ansible_runner_timeout,
        }

        if isinstance(self._args.playbook, str):
            kwargs.update({"playbook": self._args.playbook})

        if isinstance(self._args.execution_environment_volume_mounts, list):
            kwargs.update(
                {"container_volume_mounts": self._args.execution_environment_volume_mounts},
            )

        if isinstance(self._args.container_options, list):
            kwargs.update({"container_options": self._args.container_options})

        if self._args.execution_environment:
            executable_cmd = "ansible-playbook"
        else:
            executable_cmd = shutil.which("ansible-playbook")
            if not executable_cmd:
                msg = "'ansible-playbook' executable not found"
                self._logger.error(msg)
                raise RuntimeError(msg)

        pass_through_arg = []
        if self._args.help_playbook is True:
            pass_through_arg.append("--help")
        if isinstance(self._args.cmdline, list):
            pass_through_arg.extend(self._args.cmdline)
        kwargs.update({"cmdline": pass_through_arg})

        self.runner = CommandAsync(
            executable_cmd=executable_cmd,
            queue=self._queue,
            write_job_events=self._args.ansible_runner_write_job_events,
            **kwargs,
        )
        self.runner.run()
        self._runner_finished = False
        self._logger.debug("runner requested to start")

    def _dequeue(self) -> None:
        """Drain the runner queue."""
        drain_count = 0
        while not self._queue.empty():
            if not self._first_message_received:
                self._first_message_received = True
            message = self._queue.get()
            self._handle_message(message)
            drain_count += 1
        if drain_count:
            self._logger.debug("Drained %s events", drain_count)

    def _handle_message(self, message: dict[str, Any]) -> None:
        # pylint: disable=too-many-locals
        """Handle a runner message.

        :param message: The message from runner
        :type message: dict
        """
        # Collect any stdout
        if message.get("stdout"):
            self.stdout.extend(message["stdout"].splitlines())
            if self.mode == "stdout_w_artifact":
                print(message["stdout"])

        # Get the event data
        try:
            event = message["event"]
            event_data = message["event_data"]
        except KeyError:
            error = f"Unhandled message from runner queue, discarded: {message}"
            self._logger.critical(error)
            return

        # Handle verbose and error messages
        if event in ["verbose", "error"]:
            if "ERROR!" in message["stdout"]:
                self._msg_from_plays = ("ERROR", 9)
                if self.mode == "interactive":
                    self._notify_error(message["stdout"])
            elif "WARNING" in message["stdout"]:
                self._msg_from_plays = ("WARNINGS", 13)
            return

        if event == "playbook_on_play_start":
            event_data["__play_name"] = event_data["name"]
            event_data["tasks"] = []
            self._plays.value.append(event_data)
            return

        if event == "playbook_on_task_start":
            self._task_cache[event_data["task_uuid"]] = event_data["task"]
            return

        # Only runner on_* events are relevant now
        try:
            prefix, runner_event = event.rsplit("_", 1)
            assert prefix == "runner_on"  # noqa:S101
            assert runner_event in ("ok", "skipped", "start", "unreachable", "failed")  # noqa:S101
        except (AssertionError, ValueError):
            return

        # Find the parent play of the task
        try:
            play = next(p for p in self._plays.value if p["uuid"] == event_data["play_uuid"])
        except StopIteration:
            self._logger.warning("Playbook event without parent play")
            return

        # New task encountered
        if runner_event == "start":
            try:
                previous_name = self._task_cache[event_data["task_uuid"]]
                use_previous = not is_jinja(previous_name)
            except KeyError:
                use_previous = False

            event_data.update(
                {
                    "__changed": "unknown",
                    "__duration": "Pending",
                    "__host": event_data["host"],
                    "__number": len(play["tasks"]),
                    "__result": "In progress",
                    "__task_action": event_data["task_action"],
                    "__task": previous_name if use_previous else event_data["task"],
                },
            )
            play["tasks"].append(event_data)
            return

        # The runner event indicates a task has finished, find the task in the play
        match = ("task_uuid", "host")
        try:
            task = next(
                t for t in play["tasks"] if itemgetter(*match)(t) == itemgetter(*match)(event_data)
            )
        except StopIteration:
            self._logger.warning("Task event without parent task")
            return

        # Get the duration
        if isinstance(event_data["duration"], int | float):
            duration = human_time(seconds=round_half_up(event_data["duration"]))
        else:
            self._logger.debug(
                "Task duration for '%s' was type '%s', set to 0",
                event_data["task"],
                type(event_data["duration"]),
            )
            duration = human_time(seconds=0)

        # Replace failed with ignored
        modify_result = runner_event == "failed" and event_data["ignore_errors"]

        event_data.update(
            {
                "__changed": event_data.get("res", {}).get("changed", False),
                "__duration": duration,
                "__result": ("ignored" if modify_result else runner_event).capitalize(),
            },
        )

        # Find the best name for the task
        name_changed = task["__task"] != event_data["task"]
        no_longer_templated = is_jinja(task["__task"]) and not is_jinja(event_data["task"])
        changed_and_not_templated = name_changed and not is_jinja(event_data["task"])
        if no_longer_templated or changed_and_not_templated:
            event_data["__task"] = event_data["task"]

        task.update(event_data)

    def _play_stats(self) -> None:
        """Calculate the play's stats based on it's tasks."""
        for idx, play in enumerate(self._plays.value):
            total = ["__ok", "__skipped", "__failed", "__unreachable", "__ignored", "__in progress"]
            self._plays.value[idx].update(
                {
                    tot: len([t for t in play["tasks"] if t["__result"].lower() == tot[2:]])
                    for tot in total
                },
            )
            self._plays.value[idx]["__changed"] = len(
                [t for t in play["tasks"] if t["__changed"] is True],
            )
            task_count = len(play["tasks"])
            self._plays.value[idx]["__task_count"] = task_count
            completed = task_count - self._plays.value[idx]["__in progress"]
            if completed:
                new = floor(completed / task_count * 100)
                current = self._plays.value[idx].get("__percent_complete", 0)
                self._plays.value[idx]["__percent_complete"] = max(new, current)
                self._plays.value[idx]["__progress"] = str(max(new, current)) + "%"
            else:
                self._plays.value[idx]["__progress"] = "0%"

    def _prepare_to_quit(self, interaction: Interaction) -> bool:
        """Pre-quit tasks.

        :param interaction: The quit interaction
        :returns: A bool indicating whether or not it's safe to exit
        """
        self.update()
        if self.runner is not None and not self.runner.finished:
            if interaction.action.match.groupdict()["exclamation"]:
                self._logger.debug("shutting down runner")
                self.runner.cancelled = True
                while not self.runner.finished:
                    pass
                self.write_artifact()
                return True
            self._logger.warning("Quit requested but playbook running, try q! or quit!")
            return False
        self._logger.debug("runner not running")
        return True

    def _task_list_for_play(self) -> Step:
        """Generate a menu of tasks for the currently selected play.

        :returns: The menu step
        """
        value = self.steps.current.selected["tasks"]
        step = Step(
            name="task_list",
            step_type="menu",
            columns=self._task_list_columns,
            select_func=self._task_from_task_list,
            value=value,
        )
        return step

    def _task_from_task_list(self) -> Step:
        """Generate task content for the selected task.

        :returns: Content which shows a task
        """
        value = self.steps.current.value
        index = self.steps.current.index
        step = Step(name="task", step_type="content", index=index, value=value)
        return step

    def update(self) -> None:
        """Drain the queue, set the status and write the artifact if needed."""
        # let the calling app update as well
        self._calling_app.update()

        if hasattr(self, "runner"):
            self._dequeue()
            self._set_status()

            if self.runner.finished and not self._runner_finished:
                self._logger.debug("runner finished")
                self._logger.info("Playbook complete")
                self.write_artifact()
                self._runner_finished = True
                self._notify_no_tasks_redirect()

    def _get_status(self) -> tuple[str, int]:
        """Get the runner status and color for status message.

        :returns: status string, status color
        """
        status = ""
        status_color = 0
        if self.runner.status:
            if self.runner and self.runner.finished and self.runner.status:
                status = self.runner.status
                if self.runner.status == "failed":
                    status_color = 9
                else:
                    status_color = self._msg_from_plays[1] or 10
            elif self._msg_from_plays[0] is not None and self._msg_from_plays[1] is not None:
                status = self._msg_from_plays[0]
                status_color = self._msg_from_plays[1]
            else:
                status = self.runner.status
                status_color = 10
        return status, status_color

    def _set_status(self) -> None:
        """Set the UI status."""
        status, status_color = self._get_status()
        self._interaction.ui.update_status(status, status_color)

    def write_artifact(self, filename: str | None = None) -> None:
        """Write the artifact.

        :param filename: The file to write to
        :type filename: str
        """
        if filename or self._args.playbook_artifact_enable is True:
            status, status_color = self._get_status()
            playbook = self._args.playbook
            if self._playbook_type == "fqcn" and len(self._plays.value) > 0:
                playbook = next(k["playbook"] for k in self._plays.value)
            filename = filename or self._args.playbook_artifact_save_as
            filename = filename.format(
<<<<<<< HEAD
                playbook_dir=Path(playbook).parent,
                playbook_name=os.path.splitext(Path(playbook).name)[0],
=======
                playbook_dir=os.path.dirname(playbook),
                playbook_name=Path(playbook).stem,
>>>>>>> baebde81
                playbook_status=status,
                time_stamp=now_iso(self._args.time_zone),
            )
            self._logger.debug("Formatted artifact file name set to %s", filename)
            filename = str(expand_path(filename))
            self._logger.debug("Resolved artifact file name set to %s", filename)

            try:
                Path(Path(filename).parent).mkdir(parents=True, exist_ok=True)
                artifact = {
                    "version": "2.0.0",
                    "plays": self._plays.value,
                    "stdout": self.stdout,
                    "status": status,
                    "status_color": status_color,
                    "settings_entries": to_effective(self._args),
                    "settings_sources": to_sources(self._args),
                }
                serialize_write_file(
                    content=artifact,
                    content_view=ContentView.NORMAL,
                    file_mode="w",
                    file=Path(filename),
                    serialization_format=SerializationFormat.JSON,
                )
                self._logger.info("Saved artifact as %s", filename)

            except OSError as exc:
                error = (
                    f"Saving the artifact file failed, resulted in the following error: f{exc!s}"
                )
                self._logger.exception(error)

    def rerun(self) -> None:
        """Rerun the current playbook.

        Since we're not reinstating run, drain the queue,
        clear the steps, reset the index, etc.
        """
        if self._subaction_type == "run":
            if self.runner.finished:
                self._plays.value = []
                self._plays.index = None
                self._msg_from_plays = (None, None)
                self._queue.queue.clear()
                self.stdout = []
                self._run_runner()
                self.steps.clear()
                self.steps.append(self._plays)
                self._logger.debug("Playbook rerun triggered")
            else:
                self._logger.warning("Playbook rerun ignored, current playbook not complete")
        elif self._subaction_type == "replay":
            self._logger.error("No rerun available when artifact is loaded")
        else:
            self._logger.error("sub-action type '%s' is invalid", self._subaction_type)

    def _notify_error(self, message: str) -> None:
        """Show a blocking warning.

        :param message: Message for warning
        """
        warn_msg = ["Errors were encountered while running the playbook:"]
        messages = remove_ansi(message).splitlines()
        messages[-1] += "..."
        warn_msg.extend(messages)
        warn_msg += ["[HINT] To see the full error message try ':stdout'"]
        warn_msg += ["[HINT] After it's fixed, try to ':rerun' the playbook"]
        warning = warning_notification(warn_msg)
        self._interaction.ui.show_form(warning)

    def _notify_no_tasks_redirect(self) -> None:
        """In the case the playbook finished but without tasks, show a warning, send to stdout."""
        total_tasks = sum(len(play["tasks"]) for play in self._plays.value)
        # At least one task, no need to redirect
        if total_tasks:
            return

        message = ["The playbook completed without tasks. Redirecting to ':stdout' for review."]
        warning = warning_notification(message)

        self._interaction.ui.show_form(warning)
        self.steps.append(Interaction(name="stdout", action=stdout_action, ui=self._interaction.ui))  # type: ignore<|MERGE_RESOLUTION|>--- conflicted
+++ resolved
@@ -11,49 +11,39 @@
 import shutil
 import time
 import uuid
-
 from math import floor
 from operator import itemgetter
 from pathlib import Path
 from queue import Queue
-from typing import TYPE_CHECKING
-from typing import Any
+from typing import TYPE_CHECKING, Any
 
 from ansible_navigator.action_base import ActionBase
 from ansible_navigator.action_defs import RunStdoutReturn
-from ansible_navigator.configuration_subsystem import to_effective
-from ansible_navigator.configuration_subsystem import to_sources
-from ansible_navigator.content_defs import ContentView
-from ansible_navigator.content_defs import SerializationFormat
+from ansible_navigator.configuration_subsystem import to_effective, to_sources
+from ansible_navigator.content_defs import ContentView, SerializationFormat
 from ansible_navigator.runner import CommandAsync
 from ansible_navigator.steps import Step
-from ansible_navigator.ui_framework import CursesLine
-from ansible_navigator.ui_framework import CursesLinePart
-from ansible_navigator.ui_framework import CursesLines
-from ansible_navigator.ui_framework import Interaction
-from ansible_navigator.ui_framework import dict_to_form
-from ansible_navigator.ui_framework import form_to_dict
-from ansible_navigator.ui_framework import nonblocking_notification
-from ansible_navigator.ui_framework import warning_notification
-from ansible_navigator.utils.functions import check_playbook_type
-from ansible_navigator.utils.functions import expand_path
-from ansible_navigator.utils.functions import human_time
-from ansible_navigator.utils.functions import is_jinja
-from ansible_navigator.utils.functions import now_iso
-from ansible_navigator.utils.functions import remove_ansi
-from ansible_navigator.utils.functions import round_half_up
+from ansible_navigator.ui_framework import (CursesLine, CursesLinePart,
+                                            CursesLines, Interaction,
+                                            dict_to_form, form_to_dict,
+                                            nonblocking_notification,
+                                            warning_notification)
+from ansible_navigator.utils.functions import (check_playbook_type,
+                                               expand_path, human_time,
+                                               is_jinja, now_iso, remove_ansi,
+                                               round_half_up)
 from ansible_navigator.utils.serialize import serialize_write_file
 
 from . import _actions as actions
 from . import run_action
 from .stdout import Action as stdout_action
 
-
 if TYPE_CHECKING:
     from collections.abc import Callable
 
     from ansible_navigator.app_public import AppPublic
-    from ansible_navigator.configuration_subsystem.definitions import ApplicationConfiguration
+    from ansible_navigator.configuration_subsystem.definitions import \
+        ApplicationConfiguration
 
 
 RESULT_TO_COLOR = [
@@ -886,13 +876,8 @@
                 playbook = next(k["playbook"] for k in self._plays.value)
             filename = filename or self._args.playbook_artifact_save_as
             filename = filename.format(
-<<<<<<< HEAD
                 playbook_dir=Path(playbook).parent,
-                playbook_name=os.path.splitext(Path(playbook).name)[0],
-=======
-                playbook_dir=os.path.dirname(playbook),
                 playbook_name=Path(playbook).stem,
->>>>>>> baebde81
                 playbook_status=status,
                 time_stamp=now_iso(self._args.time_zone),
             )
