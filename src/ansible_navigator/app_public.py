--- conflicted
+++ resolved
@@ -4,12 +4,8 @@
 """
 from __future__ import annotations
 
-<<<<<<< HEAD
-=======
 from typing import TYPE_CHECKING
->>>>>>> 8f734430
 from typing import Callable
-from typing import List
 from typing import NamedTuple
 
 from .steps import Steps
@@ -26,7 +22,7 @@
     """
 
     # Quoted due to https://github.com/sphinx-doc/sphinx/issues/10400
-    args: "ApplicationConfiguration"
+    args: ApplicationConfiguration
     name: str
     rerun: Callable
     stdout: list[str]
