--- conflicted
+++ resolved
@@ -207,17 +207,13 @@
 
 ### Why does the playbook hang when `vars_prompt`, `pause/prompt` or `--ask-pass` is used?
 
-<<<<<<< HEAD
-By default `ansible-navigator` runs the playbook in the same manner that ansible controller and AWX would run the playbook. This was done to help playbook developers author playbooks that would be ready for production. If the use of `vars_prompt`, `pause\prompt` or `--ask-pass` can not be avoided, use the `enable-prompts` parameter that disables `playbook-artifact` creation and sets the mode to `stdout` causing `ansible-navigator` to run the playbook in a manner that is compatible with `ansible-playbook` and allows for user interaction.
-=======
 By default `ansible-navigator` runs the playbook in the same manner that ansible
 controller and AWX would run the playbook. This was done to help playbook
 developers author playbooks that would be ready for production. If the use of
-`vars_prompt`, `pause\prompt` or `--ask-pass` can not be avoided, disabling
-`playbook-artifact` creation and using `--mode stdout` causes
-`ansible-navigator` to run the playbook in a manner that is compatible with
-`ansible-playbook` and allows for user interaction.
->>>>>>> 2884d427
+`vars_prompt`, `pause\prompt` or `--ask-pass` can not be avoided, use the
+`enable-prompts` parameter that disables `playbook-artifact` creation and sets the
+mode to `stdout` causing `ansible-navigator` to run the playbook in a manner that
+is compatible with `ansible-playbook` and allows for user interaction.
 
 ```bash
 $ ansible-navigator run site.yml --enable-prompts --ask-pass
