--- conflicted
+++ resolved
@@ -51,15 +51,6 @@
       $
     stages: ["manual"]
   - id: end-of-file-fixer
-<<<<<<< HEAD
-=======
-    exclude: |
-      (?x)
-      ^
-        .*
-      $
-    stages: ["manual"]
->>>>>>> f4c8d669
   - id: requirements-txt-fixer
     exclude: >-
       ^requirements\.txt$
