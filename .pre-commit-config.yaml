--- conflicted
+++ resolved
@@ -160,12 +160,8 @@
         name: MyPy, for Python 3.10
         additional_dependencies:
           - jinja2
-<<<<<<< HEAD
           - shpinx
-=======
-          - lxml == 4.6.4 # needed for `--txt-report`
           - pytest
->>>>>>> 235aaf16
           - types-docutils
           - types-PyYAML
         args:
@@ -176,12 +172,8 @@
         name: MyPy, for Python 3.6
         additional_dependencies:
           - jinja2
-<<<<<<< HEAD
           - sphinx
-=======
-          - lxml == 4.6.4 # needed for `--txt-report`
           - pytest
->>>>>>> 235aaf16
           - types-dataclasses # Needed for checking py3.6 with a later interpreter
           - types-docutils
           - types-PyYAML
