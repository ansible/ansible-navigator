--- conflicted
+++ resolved
@@ -32,10 +32,6 @@
     hooks:
       - id: cspell
         name: Spell check with cspell
-<<<<<<< HEAD
-=======
-        stages: ["manual"]
->>>>>>> c8613197
 
   - repo: https://github.com/Lucas-C/pre-commit-hooks.git
     rev: v1.1.12
