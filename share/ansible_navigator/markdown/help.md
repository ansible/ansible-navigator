--- conflicted
+++ resolved
@@ -9,13 +9,8 @@
 :d, :doc <plugin>                                     Show a plugin doc
 :f, :filter <re>                                      Filter page lines using a regex
 :h, :help                                             This page
-<<<<<<< HEAD
 :im, images                                           Explore execution environment images
 :i -i <inventory>, :inventory -i <inventory>          Explore the current or alternate inventory
-=======
-:images                                               Explore execution environment images
-:i, :inventory -i <inventory>                         Explore the current or alternate inventory
->>>>>>> c97e43db
 :l, :log                                              Review current log file
 :o, :open                                             Open current page in the editor
 :o, :open {{ some_key }}                              Open file path in a key's value
