[mypy]
files =
  docs/,
  share/,
  src/,
  tests/
install_types = true
namespace_packages = true
non_interactive = true
pretty = true
show_column_numbers = true
show_error_codes = true
show_error_context = true
# strict = true
# strict_optional = true

[mypy-ansible.*]
# No type hints as of version 2.12
ignore_missing_imports = true

[mypy-ansible_runner]
# No type hints as of version 2.1.2
ignore_missing_imports = true

[mypy-libtmux]
# No type hints as of version 0.10.3
ignore_missing_imports = true

[mypy-onigurumacffi]
# No type hints as of version 1.1.0
ignore_missing_imports = true

[mypy-setuptools_scm]
# No type hints as of version 6.4.2
# See docs/conf.py for an explanation of why the recommended
# use of importlib.metadata is not possible.
<<<<<<< HEAD
ignore_missing_imports = True

[mypy-setuptools_scm.*]
# No type hints as of version 6.4.2
# See docs/conf.py for an explanation of why the recommended
# use of importlib.metadata is not possible.
ignore_missing_imports = True
=======
ignore_missing_imports = true

[mypy-sphinxcontrib.*]
# Covers sphinxcontrib.spelling in docs/conf.py
# Not type hints as of version 7.3.2
ignore_missing_imports = true
>>>>>>> f5d70558
<|MERGE_RESOLUTION|>--- conflicted
+++ resolved
@@ -34,7 +34,6 @@
 # No type hints as of version 6.4.2
 # See docs/conf.py for an explanation of why the recommended
 # use of importlib.metadata is not possible.
-<<<<<<< HEAD
 ignore_missing_imports = True
 
 [mypy-setuptools_scm.*]
@@ -42,11 +41,8 @@
 # See docs/conf.py for an explanation of why the recommended
 # use of importlib.metadata is not possible.
 ignore_missing_imports = True
-=======
-ignore_missing_imports = true
 
 [mypy-sphinxcontrib.*]
 # Covers sphinxcontrib.spelling in docs/conf.py
 # Not type hints as of version 7.3.2
-ignore_missing_imports = true
->>>>>>> f5d70558
+ignore_missing_imports = true